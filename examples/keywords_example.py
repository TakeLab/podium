"""Example shows how to add keyword extraction features to a dataset."""
from podium.datasets import Dataset
from podium.preproc.yake import YAKE
from podium.storage import ExampleFactory, Field


class DummyDataset(Dataset):
    """Dummmy dataset."""

    TEXT_FIELD_NAME = "text"

    def __init__(self, texts, fields):
        """
        Dataset constructor.

        Parameters
        ----------
        texts : list of str
            list of document represented as strings
        """
        example_factory = ExampleFactory(fields)
        examples = [
            example_factory.from_dict({DummyDataset.TEXT_FIELD_NAME: text})
            for text in texts
        ]
        super(DummyDataset, self).__init__(**{"examples": examples, "fields": fields})


def keyword_extraction_main():
    """Function creates a dummmy keyword extraction dataset in Croatian language
    and extracts the keywords. The created dataset demonstrates how to map the input
    text to two fields: tokens (tokenized using str.split) and keywords (extracted
    using YAKE)."""

    sample_texts = [
        """Karijera u turizmu Pjevačica Renata Končić Minea već dva tjedna radi kao
                       prodajni predstavnik u odjelu korporativnog poslovanja turističke
                       agencije Adriatica.net, no zbog toga se neće, tvrdi 27-godišnja
                       Zagrepčanka, odreći glazbe. Minea se prije deset godina, kad je
                       počinjala pjevačku karijeru i imala veliki hit 'Vrapci i komarci',
                       ispisala iz ekonomske škole, a poslije je maturirala na dopisnoj
                       birotehničkoj školi. (Marijana Marinović/Matko Stanković)""",
        """MISS UNIVERSE TESTIRANA NA AIDS JOHANNESBURG - Aktualna Miss Universe
                       podvrgnula se u utorak testu na AIDS u jednoj bolnici u
                       Johannesburgu i izrazila nadu da će njezina popularnost uvjeriti
                       druge ljude da učine isto. Brineta plavih očiju Natalie Gtebova,
                       23-godišnja Kanađanka rođena u Rusiji, izjavila je da želi
                       iskoristiti svoju titulu za podizanje svjesnosti i borbe protiv
                       stigme koja okružuju tu bolest. »Mislim da će činjenica da sam se
                       javno testirala govoriti vrlo mnogo. To će ohrabriti puno mladih
                       žena da učine isto«, rekla je ona. Južnoafrička Republika bilježi
                       najveći broj zaraženih HlV-om - više od pet milijuna ljudi. (H)""",
    ]

<<<<<<< HEAD
    tokens = Field("tokens",
                   tokenizer="split",
                   vocab=None,
                   tokenize=True,
                   keep_raw=True,
                   store_as_tokenized=False
                   )
    kws = Field("keywords",
                tokenizer=YAKE('hr'),
                vocab=None,
                tokenize=True,
                keep_raw=True,
                store_as_tokenized=False
                )
=======
    tokens = Field(
        "tokens",
        tokenizer="split",
        vocab=None,
        tokenize=True,
        store_as_raw=True,
        store_as_tokenized=False,
    )
    kws = Field(
        "keywords",
        tokenizer=YAKE("hr"),
        vocab=None,
        tokenize=True,
        store_as_raw=True,
        store_as_tokenized=False,
    )
>>>>>>> 054dfd32
    fields = {DummyDataset.TEXT_FIELD_NAME: (tokens, kws)}
    dummy_dataset = DummyDataset(texts=sample_texts, fields=fields)
    keywords = [ex.keywords[1] for ex in dummy_dataset]
    print(*keywords, sep="\n")


if __name__ == "__main__":
    keyword_extraction_main()<|MERGE_RESOLUTION|>--- conflicted
+++ resolved
@@ -52,28 +52,12 @@
                        najveći broj zaraženih HlV-om - više od pet milijuna ljudi. (H)""",
     ]
 
-<<<<<<< HEAD
-    tokens = Field("tokens",
-                   tokenizer="split",
-                   vocab=None,
-                   tokenize=True,
-                   keep_raw=True,
-                   store_as_tokenized=False
-                   )
-    kws = Field("keywords",
-                tokenizer=YAKE('hr'),
-                vocab=None,
-                tokenize=True,
-                keep_raw=True,
-                store_as_tokenized=False
-                )
-=======
     tokens = Field(
         "tokens",
         tokenizer="split",
         vocab=None,
         tokenize=True,
-        store_as_raw=True,
+        keep_raw=True,
         store_as_tokenized=False,
     )
     kws = Field(
@@ -81,10 +65,9 @@
         tokenizer=YAKE("hr"),
         vocab=None,
         tokenize=True,
-        store_as_raw=True,
+        keep_raw=True,
         store_as_tokenized=False,
     )
->>>>>>> 054dfd32
     fields = {DummyDataset.TEXT_FIELD_NAME: (tokens, kws)}
     dummy_dataset = DummyDataset(texts=sample_texts, fields=fields)
     keywords = [ex.keywords[1] for ex in dummy_dataset]
