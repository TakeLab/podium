"""Example how to use model on simple PauzaHR dataset."""

from podium.datasets.impl.pauza_dataset import PauzaHRDataset
from podium.datasets.iterator import Iterator
from podium.models import FeatureTransformer
from podium.models.impl.fc_model import ScikitMLPClassifier
from podium.models.impl.simple_trainers import SimpleTrainer
from podium.storage import Field, LargeResource, Vocab


def numericalize_pauza_rating(rating):
    """Function numericalizes pauza_hr dataset rating field"""
    label = round(float(rating) * 2) - 1
    return label


def label_extraction_fun(y_batch):
    """Label transform function that returns a 1-d array of rating labels."""
    return y_batch.Rating.ravel()


def feature_extraction_fn(x_batch):
    """Feature transform function that returns an matrix containing word indexes.
    Serves only as a simple demonstration."""
    x_tensor = x_batch.Text
    return x_tensor


def basic_pauza_hr_fields():
    """Function returns pauza-hr fields used for classification."""
<<<<<<< HEAD
    rating = Field(name="Rating", vocab=Vocab(specials=()), keep_raw=True,
                   is_target=True, tokenizer=None,
                   custom_numericalize=numericalize_pauza_rating)
    text = Field(name="Text", vocab=Vocab(), tokenizer='split',
                 language="hr", tokenize=True, keep_raw=False,
                 fixed_length=100)
=======
    rating = Field(
        name="Rating",
        vocab=Vocab(specials=()),
        store_as_raw=True,
        is_target=True,
        tokenize=False,
        custom_numericalize=numericalize_pauza_rating,
    )
    text = Field(
        name="Text",
        vocab=Vocab(),
        tokenizer="split",
        language="hr",
        tokenize=True,
        store_as_raw=False,
        fixed_length=100,
    )
>>>>>>> 054dfd32
    return {"Text": text, "Rating": rating}


def pauza_mlp_example():
    """Adjustable example that demonstrates how to use pauzahr dataset
    with scikit MLP classifier using podium"""

    # Set the base repository directory
    # This directory will be used by podium to cache all LargeResources
    # like datasets and vectorizers loaded trough the LargeResource API
    LargeResource.BASE_RESOURCE_DIR = "downloaded_datasets"

    fields = basic_pauza_hr_fields()
    train_set, test_set = PauzaHRDataset.get_train_test_dataset(fields=fields)

    train_iter = Iterator(batch_size=100)

    model = ScikitMLPClassifier(
        classes=[i for i in range(len(fields["Rating"].vocab.itos))],
        verbose=True,
        hidden_layer_sizes=(50, 20),
        solver="adam",
    )

    # Define a FeatureTranformer used to extract and transform feature matrices
    # from feature batches
    feature_transformer = FeatureTransformer(feature_extraction_fn)

    trainer = SimpleTrainer()
    trainer.train(
        model,
        train_set,
        iterator=train_iter,
        feature_transformer=feature_transformer,
        label_transform_fun=label_extraction_fun,
        **{trainer.MAX_EPOCH_KEY: 10},
    )

    test_batch_x, test_batch_y = next(iter(train_iter(train_set)))
    x_test = feature_transformer.transform(test_batch_x)
    y_test = label_extraction_fun(test_batch_y)
    prediction = model.predict(X=x_test)
    print("Expected:\t", y_test, "\n", "Given:\t\t", prediction[model.PREDICTION_KEY])


if __name__ == "__main__":
    pauza_mlp_example()<|MERGE_RESOLUTION|>--- conflicted
+++ resolved
@@ -28,20 +28,12 @@
 
 def basic_pauza_hr_fields():
     """Function returns pauza-hr fields used for classification."""
-<<<<<<< HEAD
-    rating = Field(name="Rating", vocab=Vocab(specials=()), keep_raw=True,
-                   is_target=True, tokenizer=None,
-                   custom_numericalize=numericalize_pauza_rating)
-    text = Field(name="Text", vocab=Vocab(), tokenizer='split',
-                 language="hr", tokenize=True, keep_raw=False,
-                 fixed_length=100)
-=======
     rating = Field(
         name="Rating",
         vocab=Vocab(specials=()),
-        store_as_raw=True,
+        keep_raw=True,
         is_target=True,
-        tokenize=False,
+        tokenizer=None,
         custom_numericalize=numericalize_pauza_rating,
     )
     text = Field(
@@ -50,10 +42,9 @@
         tokenizer="split",
         language="hr",
         tokenize=True,
-        store_as_raw=False,
+        keep_raw=False,
         fixed_length=100,
     )
->>>>>>> 054dfd32
     return {"Text": text, "Rating": rating}
 
 
