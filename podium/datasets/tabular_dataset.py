--- conflicted
+++ resolved
@@ -15,14 +15,9 @@
     each row of the file is a single example.
     """
 
-<<<<<<< HEAD
     def __init__(
         self, path, format, fields, skip_header=False, csv_reader_params={}, **kwargs
     ):
-=======
-    def __init__(self, path, format, fields, skip_header=False,
-                 delimiter=None, csv_reader_params={}, **kwargs):
->>>>>>> 6227ea3f
         """Creates a TabularDataset from a file containing the data rows and an
         object containing all the fields that we are interested in.
 
@@ -79,17 +74,9 @@
         format = format.lower()
 
         with open(os.path.expanduser(path), encoding="utf8") as f:
-<<<<<<< HEAD
             if format in {"csv", "tsv"}:
                 delimiter = "," if format == "csv" else "\t"
                 reader = csv.reader(f, delimiter=delimiter, **csv_reader_params)
-=======
-            if format in ('csv', 'tsv'):
-                if delimiter is None:
-                    delimiter = ',' if format == "csv" else '\t'
-                reader = csv.reader(f, delimiter=delimiter,
-                                    **csv_reader_params)
->>>>>>> 6227ea3f
             elif format == "json":
                 reader = f
             else:
