"""Module contains Cornell Movie Dialogs datasets."""
import logging

from podium.dataload.cornell_movie_dialogs import CornellMovieDialogsNamedTuple
from podium.datasets.dataset import Dataset
from podium.storage.example_factory import ExampleFactory
from podium.storage.field import Field
from podium.storage.vocab import Vocab


_LOGGER = logging.getLogger(__name__)


class CornellMovieDialogsConversationalDataset(Dataset):
    """Cornell Movie Dialogs Conversational dataset which contains sentences and replies
    from movies."""

    def __init__(self, data, fields=None):
        """Dataset constructor.

        Parameters
        ----------
        data : CornellMovieDialogsNamedTuple
            cornell movie dialogs data
        fields : dict(str : Field)
            dictionary that maps field name to the field

        Raises
        ------
        ValueError
            If given data is None.
        """
        if data is None:
            raise ValueError(
                "Specified data is None, dataset expects "
                "CornellMovieDialogsNamedTuple instance."
            )

        if not fields:
            fields = CornellMovieDialogsConversationalDataset.get_default_fields()
        examples = CornellMovieDialogsConversationalDataset._create_examples(
            data=data, fields=fields
        )
        super(CornellMovieDialogsConversationalDataset, self).__init__(
            **{"examples": examples, "fields": fields}
        )

    @staticmethod
    def _create_examples(data: CornellMovieDialogsNamedTuple, fields):
        """Method creates examples for Cornell Movie Dialogs dataset.

        Examples are created from the lines and conversations in data.

        Parameters
        ----------
        data : CornellMovieDialogsNamedTuple
            cornell movie dialogs data
        fields : dict(str : Field)
            dictionary mapping field names to fields

        Returns
        -------
        list(Example)
            list of created examples
        """
        example_factory = ExampleFactory(fields)
        examples = []
        lines = data.lines
        lines_dict = dict(zip(lines["lineID"], lines["text"]))
        conversations_lines = data.conversations["utteranceIDs"]
        for lines in conversations_lines:
            # we skip monologues
            if len(lines) < 2:
                continue
            for i in range(len(lines) - 1):
                statement = lines_dict.get(lines[i])
                reply = lines_dict.get(lines[i + 1])
                # some lines in the dataset are empty
                if not statement or not reply:
                    continue
                examples.append(
                    example_factory.from_dict({"statement": statement, "reply": reply})
                )
        return examples

    @staticmethod
    def get_default_fields():
        """Method returns default Cornell Movie Dialogs fields: sentence and reply.
        Fields share same vocabulary.

        Returns
        -------
        fields : dict(str, Field)
            Dictionary mapping field name to field.
        """
        vocabulary = Vocab()
<<<<<<< HEAD
        statement = Field(name="statement", numericalizer=vocabulary, tokenizer="split",
                          keep_raw=False, is_target=False)
        reply = Field(name="reply", numericalizer=vocabulary, tokenizer="split",
                      keep_raw=False, is_target=True)
=======
        statement = Field(
            name="statement",
            vocab=vocabulary,
            tokenizer="split",
            language="en",
            tokenize=True,
            store_as_raw=False,
            is_target=False,
        )
        reply = Field(
            name="reply",
            vocab=vocabulary,
            tokenizer="split",
            language="en",
            tokenize=True,
            store_as_raw=False,
            is_target=True,
        )
>>>>>>> 054dfd32
        fields = {"statement": statement, "reply": reply}
        return fields<|MERGE_RESOLUTION|>--- conflicted
+++ resolved
@@ -94,30 +94,19 @@
             Dictionary mapping field name to field.
         """
         vocabulary = Vocab()
-<<<<<<< HEAD
-        statement = Field(name="statement", numericalizer=vocabulary, tokenizer="split",
-                          keep_raw=False, is_target=False)
-        reply = Field(name="reply", numericalizer=vocabulary, tokenizer="split",
-                      keep_raw=False, is_target=True)
-=======
         statement = Field(
             name="statement",
-            vocab=vocabulary,
+            numericalizer=vocabulary,
             tokenizer="split",
-            language="en",
-            tokenize=True,
-            store_as_raw=False,
+            keep_raw=False,
             is_target=False,
         )
         reply = Field(
             name="reply",
-            vocab=vocabulary,
+            numericalizer=vocabulary,
             tokenizer="split",
-            language="en",
-            tokenize=True,
-            store_as_raw=False,
+            keep_raw=False,
             is_target=True,
         )
->>>>>>> 054dfd32
         fields = {"statement": statement, "reply": reply}
         return fields