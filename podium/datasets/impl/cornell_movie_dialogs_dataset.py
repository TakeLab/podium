--- conflicted
+++ resolved
@@ -5,13 +5,9 @@
 from podium.datasets.dataset import Dataset
 from podium.storage.example_factory import ExampleFactory
 from podium.storage.field import Field
-<<<<<<< HEAD
 from podium.storage.vocab import Vocab
+from podium.util import log_and_raise_error
 
-=======
-from podium.dataload.cornell_movie_dialogs import CornellMovieDialogsNamedTuple
-from podium.util import log_and_raise_error
->>>>>>> c995c846
 
 _LOGGER = logging.getLogger(__name__)
 
@@ -36,18 +32,9 @@
             If given data is None.
         """
         if data is None:
-<<<<<<< HEAD
-            error_msg = (
-                "Specified data is None, dataset expects "
-                "CornellMovieDialogsNamedTuple instance."
-            )
-            _LOGGER.error(error_msg)
-            raise ValueError(error_msg)
-=======
             error_msg = "Specified data is None, dataset expects "\
                         "CornellMovieDialogsNamedTuple instance."
             log_and_raise_error(ValueError, _LOGGER, error_msg)
->>>>>>> c995c846
         if not fields:
             fields = CornellMovieDialogsConversationalDataset.get_default_fields()
         examples = CornellMovieDialogsConversationalDataset._create_examples(
