--- conflicted
+++ resolved
@@ -193,24 +193,11 @@
         fields : dict(str, Field)
             Dictionary mapping field name to field.
         """
-<<<<<<< HEAD
-        text = Field(name=IMDB.TEXT_FIELD_NAME,
-                     numericalizer=Vocab(),
-                     tokenizer='spacy-en',
-                     keep_raw=False)
-        label = LabelField(name=IMDB.LABEL_FIELD_NAME,
-                           numericalizer=Vocab(specials=()))
-        return {IMDB.TEXT_FIELD_NAME: text,
-                IMDB.LABEL_FIELD_NAME: label}
-=======
         text = Field(
             name=IMDB.TEXT_FIELD_NAME,
-            vocab=Vocab(),
+            numericalizer=Vocab(),
             tokenizer="spacy",
-            language="en",
-            tokenize=True,
-            store_as_raw=False,
-        )
-        label = LabelField(name=IMDB.LABEL_FIELD_NAME, vocab=Vocab(specials=()))
-        return {IMDB.TEXT_FIELD_NAME: text, IMDB.LABEL_FIELD_NAME: label}
->>>>>>> 054dfd32
+            keep_raw=False,
+        )
+        label = LabelField(name=IMDB.LABEL_FIELD_NAME, numericalizer=Vocab(specials=()))
+        return {IMDB.TEXT_FIELD_NAME: text, IMDB.LABEL_FIELD_NAME: label}