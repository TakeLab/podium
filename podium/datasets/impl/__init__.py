--- conflicted
+++ resolved
@@ -3,17 +3,8 @@
 """
 
 from .conllu_dataset import CoNLLUDataset
-<<<<<<< HEAD
 from .cornell_movie_dialogs import CornellMovieDialogs
 from .imdb import IMDB
 from .iris import Iris
-from .pauza_dataset import PauzaHRDataset
 from .snli import SNLI, SNLISimple
-from .sst import SST
-=======
-from .cornell_movie_dialogs_dataset import CornellMovieDialogsConversationalDataset
-from .imdb_sentiment_dataset import IMDB
-from .iris_dataset import IrisDataset
-from .snli_dataset import SNLIDataset, SNLISimple
-from .sst_sentiment_dataset import SST
->>>>>>> 3c29fa37
+from .sst import SST