--- conflicted
+++ resolved
@@ -56,19 +56,10 @@
 
         try:
             import conllu
-<<<<<<< HEAD
-        except ImportError:
-            error_msg = (
-                "Problem occurred while trying to import conllu. "
-                "If the library is not installed visit "
-                "https://pypi.org/project/conllu/ for more details."
-            )
-=======
         except ImportError as e:
             error_msg = 'Problem occurred while trying to import conllu. ' \
                         'If the library is not installed visit ' \
                         'https://pypi.org/project/conllu/ for more details.'
->>>>>>> c995c846
             _LOGGER.error(error_msg)
             raise e
 
