--- conflicted
+++ resolved
@@ -123,32 +123,13 @@
         fields : dict(str, Field)
             Dictionary mapping field name to field.
         """
-<<<<<<< HEAD
-        rating = Field(name="Rating", numericalizer=Vocab(specials=()),
-                       keep_raw=True, is_target=True)
-        source = Field(name="Source", numericalizer=Vocab(specials=()),
-                       keep_raw=True)
-        text = Field(name="Text", numericalizer=Vocab(), tokenizer='split',
-                     keep_raw=False)
-=======
         rating = Field(
-            name="Rating",
-            vocab=Vocab(specials=()),
-            tokenize=False,
-            store_as_raw=True,
-            is_target=True,
+            name="Rating", numericalizer=Vocab(specials=()), keep_raw=True, is_target=True
         )
-        source = Field(
-            name="Source", vocab=Vocab(specials=()), tokenize=False, store_as_raw=True
+        source = Field(name="Source", numericalizer=Vocab(specials=()), keep_raw=True)
+        text = Field(
+            name="Text", numericalizer=Vocab(), tokenizer="split", keep_raw=False
         )
-        text = Field(
-            name="Text",
-            vocab=Vocab(),
-            tokenizer="split",
-            tokenize=True,
-            store_as_raw=False,
-        )
->>>>>>> 054dfd32
 
         fields = {"Text": text, "Rating": rating, "Source": source}
         return fields