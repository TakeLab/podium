import os

from podium.datasets.hierarhical_dataset import HierarchicalDataset
from podium.storage import ExampleFactory, Field, MultilabelField, Vocab


class CatacxDataset(HierarchicalDataset):
    """Catacx dataset."""

    NAME = "CatacxDataset"
    DATASET_FILE_NAME = "catacx_dataset.json"
    DATASET_DIR = os.path.join("Catacx", NAME)
    URL = None  # TODO Add real URL

    def __init__(self, dir_path, fields=None):
        """Dataset constructor, should be given the path to the .json file which contains
        the Catacx dataset.

        Parameters
        ----------
        dir_path : str
            path to the file containing the dataset.

        fields : dict(str, Field)
            dictionary that maps field name to the field
            if passed None the default set of fields will be used
        """
        fields = fields if fields else CatacxDataset.get_default_fields()
        super().__init__(fields, CatacxDataset._get_catacx_parser())

    @staticmethod
    def get_dataset(fields=None):
        """Downloads (if necessary) and loads the dataset. Not supported yet.
        Raises NotImplementedError if called.

        Parameters
        ----------
        fields : dict(str, Field)
            dictionary that maps field name to the field
            if passed None the default set of fields will be used.

        Returns
        -------
        CatacxDataset
            The loaded dataset.
        """

        raise NotImplementedError("Downloading is not implemented yet")
        # TODO: uncomment when the dataset can be downloaded
        # LargeResource(**{
        #     LargeResource.RESOURCE_NAME: CatacxDataset.NAME,
        #     LargeResource.ARCHIVE: "zip",
        #     LargeResource.URI: CatacxDataset.URL
        # })
        #
        # filepath = os.path.join(
        #     LargeResource.BASE_RESOURCE_DIR,
        #     CatacxDataset.DATASET_DIR,
        #     CatacxDataset.DATASET_FILE_NAME)
        #
        # return CatacxDataset.load_from_file(filepath, fields=fields)

    @staticmethod
    def load_from_file(path, fields=None):
        fields = fields if fields else CatacxDataset.get_default_fields()
        parser = CatacxDataset._get_catacx_parser()

        with open(path, mode="r") as f:
            ds_str = f.read()

        return HierarchicalDataset.from_json(ds_str, fields, parser)

    @staticmethod
    def _get_catacx_parser():
        example_factory = ExampleFactory(CatacxDataset.get_default_fields())

        def catacx_parser(raw, fields, depth):
            example = example_factory.from_dict(raw)

            # the catacx dataset has different names for fields containing the children
            # of a node depending on the depth of the parent node.
            if depth == 0:
                # children of root nodes are stored in the 'comments' field
                children = raw.get("comments")

            elif depth == 1:
                # children of comments are stored in the 'replies' field
                children = raw.get("replies")

            else:
                # posts don't have any children, so return an unit tuple
                children = ()

            return example, children

        return catacx_parser

    @staticmethod
    def get_sentence_tokenizer(key):
        def extractor_tokenizer(raw):
            # raw : list of lists of dicts containing the preprocessed data
            tokens = []
            for sentence in raw:
                # sentence : list of dicts containing the preprocessed data
                for token in sentence:
                    # tokend : dict containing preprocessed data
                    tokens.append(token.get(key))

            return tokens

        return extractor_tokenizer

    @staticmethod
    def get_default_fields():
        """
        Method returns a dict of default Catacx fields.

        Returns
        -------
        fields : dict(str, Field)
            dict containing all default Catacx fields
        """
        # TODO: Add remaining fields when NestedFields is implemented
        # Fields not yet supported or not important:
        #
        # reactions
        # reaction_cnt
        # smileys
        # author_name
        # id
        # author_id

        # replies - List of replies
        # smileys - list of Smileys
        # likes - list of Likes
        # sentences - list of Sentences preprocessed message of the comment
        # created_time - JSON date
        # cs

        # id_field = Field("id",
        #                  store_as_raw=True,
        #                  tokenizer=None)

<<<<<<< HEAD
        sentiment_field = Field("sentiment",
                                keep_raw=True,
                                tokenizer=None,
                                numericalizer=float,
                                allow_missing_data=True)

        likes_cnt_field = Field("likes_cnt",
                                keep_raw=True,
                                tokenizer=None,
                                numericalizer=int)

        message_field = Field(name='message',
                              numericalizer=Vocab(),
                              keep_raw=False,
                              tokenizer='split')

        spam_field = Field("spam",
                           keep_raw=True,
                           tokenizer=None,
                           numericalizer=int,
                           allow_missing_data=True)

        emotions_field = MultilabelField("emotions",
                                         numericalizer=Vocab(specials=()),
                                         allow_missing_data=True,
                                         num_of_classes=19)

        irony_field = Field("irony",
                            keep_raw=True,
                            tokenizer=None,
                            numericalizer=int,
                            allow_missing_data=True)

        speech_acts_field = MultilabelField("speech_acts",
                                            numericalizer=Vocab(specials=()),
                                            allow_missing_data=True,
                                            num_of_classes=8)

        topics_field = MultilabelField("topics",
                                       numericalizer=Vocab(specials=()),
                                       allow_missing_data=True,
                                       num_of_classes=31)

        cs_field = MultilabelField("cs",
                                   numericalizer=Vocab(specials=()),
                                   allow_missing_data=True,
                                   num_of_classes=8)

        pos_tag_field = Field("pos_tags",
                              keep_raw=False,
                              tokenizer=CatacxDataset.get_sentence_tokenizer("pos_tag"))

        lemma_field = Field("lemmas",
                            keep_raw=False,
                            tokenizer=CatacxDataset.get_sentence_tokenizer("lemma"))

        parent_ids_field = Field("parent_ids",
                                 keep_raw=False,
                                 tokenizer=CatacxDataset
                                 .get_sentence_tokenizer("parent_id"))

        tokens_field = Field("tokens",
                             keep_raw=False,
                             tokenizer=CatacxDataset.get_sentence_tokenizer("token"))

        dependency_tags_field = Field("dependency_tags",
                                      keep_raw=False,
                                      tokenizer=CatacxDataset.get_sentence_tokenizer(
                                          "dependency_tag"))

        token_id_field = Field("id_tags",
                               keep_raw=False,
                               tokenizer=CatacxDataset.get_sentence_tokenizer("id"))
=======
        sentiment_field = Field(
            "sentiment",
            store_as_raw=True,
            tokenize=False,
            custom_numericalize=float,
            allow_missing_data=True,
        )

        likes_cnt_field = Field(
            "likes_cnt", store_as_raw=True, tokenize=False, custom_numericalize=int
        )

        message_field = Field(
            name="message",
            vocab=Vocab(),
            tokenize=True,
            store_as_raw=False,
            tokenizer="split",
            language="hr",
        )

        spam_field = Field(
            "spam",
            store_as_raw=True,
            tokenize=False,
            custom_numericalize=int,
            allow_missing_data=True,
        )

        emotions_field = MultilabelField(
            "emotions",
            vocab=Vocab(specials=()),
            allow_missing_data=True,
            num_of_classes=19,
        )

        irony_field = Field(
            "irony",
            store_as_raw=True,
            tokenize=False,
            custom_numericalize=int,
            allow_missing_data=True,
        )

        speech_acts_field = MultilabelField(
            "speech_acts",
            vocab=Vocab(specials=()),
            allow_missing_data=True,
            num_of_classes=8,
        )

        topics_field = MultilabelField(
            "topics", vocab=Vocab(specials=()), allow_missing_data=True, num_of_classes=31
        )

        cs_field = MultilabelField(
            "cs", vocab=Vocab(specials=()), allow_missing_data=True, num_of_classes=8
        )

        pos_tag_field = Field(
            "pos_tags",
            store_as_raw=False,
            tokenizer=CatacxDataset.get_sentence_tokenizer("pos_tag"),
        )

        lemma_field = Field(
            "lemmas",
            store_as_raw=False,
            tokenizer=CatacxDataset.get_sentence_tokenizer("lemma"),
        )

        parent_ids_field = Field(
            "parent_ids",
            store_as_raw=False,
            tokenizer=CatacxDataset.get_sentence_tokenizer("parent_id"),
        )

        tokens_field = Field(
            "tokens",
            store_as_raw=False,
            tokenizer=CatacxDataset.get_sentence_tokenizer("token"),
        )

        dependency_tags_field = Field(
            "dependency_tags",
            store_as_raw=False,
            tokenizer=CatacxDataset.get_sentence_tokenizer("dependency_tag"),
        )

        token_id_field = Field(
            "id_tags",
            store_as_raw=False,
            tokenizer=CatacxDataset.get_sentence_tokenizer("id"),
        )
>>>>>>> 054dfd32

        return {
            "sentiment": sentiment_field,
            "likes_cnt": likes_cnt_field,
            "message": message_field,
            "spam": spam_field,
            "emotions": emotions_field,
            "irony": irony_field,
            "speech_acts": speech_acts_field,
            "topics": topics_field,
            "cs": cs_field,
            "sentences": (
                pos_tag_field,
                lemma_field,
                parent_ids_field,
                tokens_field,
                dependency_tags_field,
                token_id_field,
            ),
        }<|MERGE_RESOLUTION|>--- conflicted
+++ resolved
@@ -141,176 +141,101 @@
         #                  store_as_raw=True,
         #                  tokenizer=None)
 
-<<<<<<< HEAD
-        sentiment_field = Field("sentiment",
-                                keep_raw=True,
-                                tokenizer=None,
-                                numericalizer=float,
-                                allow_missing_data=True)
-
-        likes_cnt_field = Field("likes_cnt",
-                                keep_raw=True,
-                                tokenizer=None,
-                                numericalizer=int)
-
-        message_field = Field(name='message',
-                              numericalizer=Vocab(),
-                              keep_raw=False,
-                              tokenizer='split')
-
-        spam_field = Field("spam",
-                           keep_raw=True,
-                           tokenizer=None,
-                           numericalizer=int,
-                           allow_missing_data=True)
-
-        emotions_field = MultilabelField("emotions",
-                                         numericalizer=Vocab(specials=()),
-                                         allow_missing_data=True,
-                                         num_of_classes=19)
-
-        irony_field = Field("irony",
-                            keep_raw=True,
-                            tokenizer=None,
-                            numericalizer=int,
-                            allow_missing_data=True)
-
-        speech_acts_field = MultilabelField("speech_acts",
-                                            numericalizer=Vocab(specials=()),
-                                            allow_missing_data=True,
-                                            num_of_classes=8)
-
-        topics_field = MultilabelField("topics",
-                                       numericalizer=Vocab(specials=()),
-                                       allow_missing_data=True,
-                                       num_of_classes=31)
-
-        cs_field = MultilabelField("cs",
-                                   numericalizer=Vocab(specials=()),
-                                   allow_missing_data=True,
-                                   num_of_classes=8)
-
-        pos_tag_field = Field("pos_tags",
-                              keep_raw=False,
-                              tokenizer=CatacxDataset.get_sentence_tokenizer("pos_tag"))
-
-        lemma_field = Field("lemmas",
-                            keep_raw=False,
-                            tokenizer=CatacxDataset.get_sentence_tokenizer("lemma"))
-
-        parent_ids_field = Field("parent_ids",
-                                 keep_raw=False,
-                                 tokenizer=CatacxDataset
-                                 .get_sentence_tokenizer("parent_id"))
-
-        tokens_field = Field("tokens",
-                             keep_raw=False,
-                             tokenizer=CatacxDataset.get_sentence_tokenizer("token"))
-
-        dependency_tags_field = Field("dependency_tags",
-                                      keep_raw=False,
-                                      tokenizer=CatacxDataset.get_sentence_tokenizer(
-                                          "dependency_tag"))
-
-        token_id_field = Field("id_tags",
-                               keep_raw=False,
-                               tokenizer=CatacxDataset.get_sentence_tokenizer("id"))
-=======
         sentiment_field = Field(
             "sentiment",
-            store_as_raw=True,
-            tokenize=False,
-            custom_numericalize=float,
+            keep_raw=True,
+            tokenizer=None,
+            numericalizer=float,
             allow_missing_data=True,
         )
 
         likes_cnt_field = Field(
-            "likes_cnt", store_as_raw=True, tokenize=False, custom_numericalize=int
+            "likes_cnt", keep_raw=True, tokenizer=None, numericalizer=int
         )
 
         message_field = Field(
-            name="message",
-            vocab=Vocab(),
-            tokenize=True,
-            store_as_raw=False,
-            tokenizer="split",
-            language="hr",
+            name="message", numericalizer=Vocab(), keep_raw=False, tokenizer="split"
         )
 
         spam_field = Field(
             "spam",
-            store_as_raw=True,
-            tokenize=False,
-            custom_numericalize=int,
+            keep_raw=True,
+            tokenizer=None,
+            numericalizer=int,
             allow_missing_data=True,
         )
 
         emotions_field = MultilabelField(
             "emotions",
-            vocab=Vocab(specials=()),
+            numericalizer=Vocab(specials=()),
             allow_missing_data=True,
             num_of_classes=19,
         )
 
         irony_field = Field(
             "irony",
-            store_as_raw=True,
-            tokenize=False,
-            custom_numericalize=int,
+            keep_raw=True,
+            tokenizer=None,
+            numericalizer=int,
             allow_missing_data=True,
         )
 
         speech_acts_field = MultilabelField(
             "speech_acts",
-            vocab=Vocab(specials=()),
+            numericalizer=Vocab(specials=()),
             allow_missing_data=True,
             num_of_classes=8,
         )
 
         topics_field = MultilabelField(
-            "topics", vocab=Vocab(specials=()), allow_missing_data=True, num_of_classes=31
+            "topics",
+            numericalizer=Vocab(specials=()),
+            allow_missing_data=True,
+            num_of_classes=31,
         )
 
         cs_field = MultilabelField(
-            "cs", vocab=Vocab(specials=()), allow_missing_data=True, num_of_classes=8
+            "cs",
+            numericalizer=Vocab(specials=()),
+            allow_missing_data=True,
+            num_of_classes=8,
         )
 
         pos_tag_field = Field(
             "pos_tags",
-            store_as_raw=False,
+            keep_raw=False,
             tokenizer=CatacxDataset.get_sentence_tokenizer("pos_tag"),
         )
 
         lemma_field = Field(
             "lemmas",
-            store_as_raw=False,
+            keep_raw=False,
             tokenizer=CatacxDataset.get_sentence_tokenizer("lemma"),
         )
 
         parent_ids_field = Field(
             "parent_ids",
-            store_as_raw=False,
+            keep_raw=False,
             tokenizer=CatacxDataset.get_sentence_tokenizer("parent_id"),
         )
 
         tokens_field = Field(
             "tokens",
-            store_as_raw=False,
+            keep_raw=False,
             tokenizer=CatacxDataset.get_sentence_tokenizer("token"),
         )
 
         dependency_tags_field = Field(
             "dependency_tags",
-            store_as_raw=False,
+            keep_raw=False,
             tokenizer=CatacxDataset.get_sentence_tokenizer("dependency_tag"),
         )
 
         token_id_field = Field(
             "id_tags",
-            store_as_raw=False,
+            keep_raw=False,
             tokenizer=CatacxDataset.get_sentence_tokenizer("id"),
         )
->>>>>>> 054dfd32
 
         return {
             "sentiment": sentiment_field,
