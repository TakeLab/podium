"""Package contains datasets."""

from .dataset import Dataset, rationed_split, stratified_split
from .dataset_abc import DatasetABC
from .hierarhical_dataset import HierarchicalDataset
from .impl.catacx_dataset import CatacxDataset
from .impl.conllu_dataset import CoNLLUDataset
from .impl.cornell_movie_dialogs_dataset import CornellMovieDialogsConversationalDataset
from .impl.eurovoc_dataset import EuroVocDataset
from .impl.imdb_sentiment_dataset import IMDB
from .impl.pauza_dataset import PauzaHRDataset
from .impl.snli_dataset import SNLIDataset, SNLISimple
from .impl.sst_sentiment_dataset import SST
from .iterator import (
    BucketIterator,
    HierarchicalDatasetIterator,
    Iterator,
    SingleBatchIterator,
)
<<<<<<< HEAD
from .tabular_dataset import TabularDataset


__all__ = [
    "Dataset",
    "DatasetABC",
    "TabularDataset",
    "HierarchicalDataset",
    "stratified_split",
    "rationed_split",
    "IMDB",
    "CatacxDataset",
    "CoNLLUDataset",
    "SST",
    "CornellMovieDialogsConversationalDataset",
    "EuroVocDataset",
    "PauzaHRDataset",
    "SNLIDataset",
    "SNLISimple",
    "Iterator",
    "SingleBatchIterator",
    "BucketIterator",
    "HierarchicalDatasetIterator",
]
=======
from .tabular_dataset import TabularDataset
>>>>>>> 7b88126a
<|MERGE_RESOLUTION|>--- conflicted
+++ resolved
@@ -17,31 +17,4 @@
     Iterator,
     SingleBatchIterator,
 )
-<<<<<<< HEAD
-from .tabular_dataset import TabularDataset
-
-
-__all__ = [
-    "Dataset",
-    "DatasetABC",
-    "TabularDataset",
-    "HierarchicalDataset",
-    "stratified_split",
-    "rationed_split",
-    "IMDB",
-    "CatacxDataset",
-    "CoNLLUDataset",
-    "SST",
-    "CornellMovieDialogsConversationalDataset",
-    "EuroVocDataset",
-    "PauzaHRDataset",
-    "SNLIDataset",
-    "SNLISimple",
-    "Iterator",
-    "SingleBatchIterator",
-    "BucketIterator",
-    "HierarchicalDatasetIterator",
-]
-=======
-from .tabular_dataset import TabularDataset
->>>>>>> 7b88126a
+from .tabular_dataset import TabularDataset