import json
import logging

from podium.datasets.dataset import Dataset
from podium.storage.example_factory import ExampleFactory
<<<<<<< HEAD
from podium.storage.field import unpack_fields

=======
from podium.util import log_and_raise_error
>>>>>>> c995c846

_LOGGER = logging.getLogger(__name__)


class HierarchicalDataset:
    """Container for datasets with a hierarchical structure of examples which have the
    same structure on every level of the hierarchy.
    """

    class Node(object):
        """Class defines a node in hierarhical dataset.

        Attributes
        ----------
        example : Example
            example instance containing node data
        index : int
            index in current hierarchy level
        parent : Node
            parent node
        children : tuple(Node)
            children nodes
        """

        __slots__ = "example", "index", "parent", "children"

        def __init__(self, example, index, parent):
            self.example = example
            self.index = index
            self.parent = parent

    def __init__(self, parser, fields):
        """
        Constructs the Hierarchical dataset.

        Parameters
        ----------
        parser : callable
            Callable taking (raw_example, fields, depth) and returning a tuple containing
            (example, raw_children).
            Arguments:
                Raw_example: a dict representation of the
                    example.

                Fields: a dict mapping keys in the raw_example  to corresponding
                    fields in the dataset.

                Depth: an int marking the depth of the current
                    example in the hierarchy.

            Return values are:
                Example: Example instance containing the data in raw_example.

                Raw_children: iterable of dicts representing the children of raw_example


        fields : dict(str, Field)
            Dict mapping keys in the raw_example dict to their corresponding fields.
        """
        self.fields = unpack_fields(fields)
        self.field_dict = {field.name: field for field in self.fields}
        self._example_factory = ExampleFactory(fields)
        self._parser = parser
        self._size = 0
        self._max_depth = 0

    @staticmethod
    def from_json(dataset, fields, parser):
        """
        Makes an HierarchicalDataset from a JSON formatted string.

        Parameters
        ----------
        dataset : str
            Dataset in JSON format. The root element of the JSON string must be
            a list of root examples.

        fields : dict(str, Field)
            a dict mapping keys in the raw_example to corresponding
            fields in the dataset.

        parser : callable(raw_example, fields, depth) returning (example, raw_children)
            Callable taking (raw_example, fields, depth) and returning a tuple containing
            (example, raw_children).

        Returns
        -------
            HierarchicalDataset
                dataset containing the data

        Raises
        ------
            If the base element in the JSON string is not a list of root elements.
        """
        ds = HierarchicalDataset(parser, fields)

        root_examples = json.loads(dataset)
        if not isinstance(root_examples, list):
<<<<<<< HEAD
            error_msg = (
                "The base element in the JSON string must be a list " "of root elements."
            )
            _LOGGER.error(error_msg)
            raise ValueError(error_msg)
=======
            error_msg = "The base element in the JSON string must be a list " \
                        "of root elements."
            log_and_raise_error(ValueError, _LOGGER, error_msg)
>>>>>>> c995c846

        ds._load(root_examples)

        return ds

    @staticmethod
    def get_default_dict_parser(child_attribute_name):
        """Returns a callable instance that can be used for parsing datasets in which
        examples on all levels in the hierarchy have children under the same key.

        Parameters
        ----------
        child_attribute_name : str
            key used for accessing children in the examples

        Returns
        -------
            Callable(raw_example, fields, depth) returning (example, raw_children).

        """

        def default_dict_parser(raw_example, example_factory, depth):
            example = example_factory.from_dict(raw_example)
            children = raw_example.get(child_attribute_name, ())
            return example, children

        return default_dict_parser

    def _load(self, root_examples):
        """Starts the parsing of the dataset.

        Parameters
        ----------
        root_examples : iterable(dict(str, object))
            iterable containing the root examples in raw dict form.

        """
        self._root_nodes = tuple(self._parse(root, None, 0) for root in root_examples)

    def finalize_fields(self):
        """Finalizes all fields in this dataset."""

        for field in self.fields:
            field.finalize()

    def _parse(self, raw_object, parent, depth):
        """Parses an raw example.

        Parameters
        ----------
        raw_object : dict(str, object)
            Example in raw dict form.

        parent
            Parent node of the example to be parsed. None for root nodes.

        depth
            Depth of the example to be parsed in the hierarchy. Depth of root nodes is 0.

        Returns
        -------
        Node
            Node parsed from the raw example.
        """
        example, raw_children = self._parser(raw_object, self._example_factory, depth)

        index = self._size
        self._size += 1

        current_node = HierarchicalDataset.Node(example, index, parent)
        children = tuple(self._parse(c, current_node, depth + 1) for c in raw_children)
        current_node.children = children

        self._max_depth = max(self._max_depth, depth)

        return current_node

    def _node_iterator(self):
        def flat_node_iterator(node):
            yield node
            for subnode in node.children:
                for ex in flat_node_iterator(subnode):
                    yield ex

        for root_node in self._root_nodes:
            for ex in flat_node_iterator(root_node):
                yield ex

    def flatten(self):
        """
        Returns an iterable iterating trough examples in the dataset as if it was a
        standard Dataset. The iteration is done in pre-order.

        Returns
        -------
        iterable
             iterable iterating through examples in the dataset.
        """
        for node in self._node_iterator():
            yield node.example

    def as_flat_dataset(self):
        """Returns a standard Dataset containing the examples
        in order as defined in 'flatten'.

        Returns
        -------
        Dataset
            a standard Dataset
        """
        return Dataset(list(self.flatten()), self.field_dict)

    @property
    def depth(self):
        """
        Returns
        -------
        int
            the maximum depth of a node in the hierarchy.
        """
        return self._max_depth

    def _get_node_by_index(self, index):
        """Returns the node with the provided index.

        Parameters
        ----------
        index : int
            Index of the node to be fetched.

        Returns
        -------
        Node
            the node with the provided index.

        Raises
        ------
        IndexError
            If the index is out of bounds.

        """
        if index < 0 or index >= len(self):
<<<<<<< HEAD
            error_msg = (
                "Index {} out of bounds. Must be within "
                "[0, len(dataset) - 1]".format(index)
            )
            _LOGGER.error(error_msg)
            raise IndexError(error_msg)
=======
            error_msg = f"Index {index} out of bounds. Must be within " \
                        "[0, len(dataset) - 1]"
            log_and_raise_error(IndexError, _LOGGER, error_msg)
>>>>>>> c995c846

        def get_item(nodes, index):
            """Right bisect binary search.

            Parameters
            ----------
            nodes : list(Node)
                Nodes to be searched.

            index : int
                index of the node to fetch.

            Returns
            -------
            Node
                the node with the provided index.

            """
            start = 0
            end = len(nodes)

            while start < end:
                middle = (start + end) // 2
                middle_index = nodes[middle].index

                if index < middle_index:
                    end = middle

                else:
                    start = middle + 1

            if nodes[start - 1].index == index:
                return nodes[start - 1]

            else:
                return get_item(nodes[start - 1].children, index)

        return get_item(self._root_nodes, index)

    @staticmethod
    def _get_node_context(node, levels=None):
        """Returns an Iterator iterating through the context of the passed node.

        Parameters
        ----------
        node : Node
            Node for which the context should be retrieved.
        levels : the maximum number of levels of the hierarchy the context should contain.
            If None, the context will contain all levels up to the root nodes of the
            dataset.

        Returns
        -------
        Iterator(Node)
            an Iterator iterating through the context of the passed node

        """
        levels = float("Inf") if levels is None else levels
        if levels < 0:
<<<<<<< HEAD
            error_msg = (
                "Number of context levels must be greater or equal to 0."
                " Passed value: {}".format(levels)
            )
            _LOGGER.error(error_msg)
            raise ValueError(error_msg)
=======
            error_msg = "Number of context levels must be greater or equal to 0." \
                        f" Passed value: {levels}"
            log_and_raise_error(ValueError, _LOGGER, error_msg)
>>>>>>> c995c846

        parent = node
        while parent.parent is not None and levels >= 0:
            parent = parent.parent
            levels -= 1

        def context_iterator(start_node, finish_node):
            if start_node is finish_node:
                return

            yield start_node.example

            children = start_node.children
            i = 0
            while True:
                if i == len(children) - 1 or children[i + 1].index > finish_node.index:
                    for sub_child in context_iterator(children[i], finish_node):
                        yield sub_child

                    return

                else:
                    yield children[i].example
                    i += 1

        return context_iterator(parent, node)

    def get_context(self, index, levels=None):
        """Returns an Iterator iterating through the context of the Example with the
        passed index.

        Parameters
        ----------
        index : int
            Index of the Example the context should be retrieved for.
        levels : int
            the maximum number of levels of the hierarchy the context should contain.
            If None, the context will contain all levels up to the root node of the
            dataset.

        Returns
        -------
        Iterator(Node)
            an Iterator iterating through the context of the Example with the passed
            index.

        Raises
        ------
            If levels is less than 0.
        """
        node = self._get_node_by_index(index)
        return HierarchicalDataset._get_node_context(node, levels)

    def __len__(self):
        return self._size

    def __getitem__(self, index):
        return self._get_node_by_index(index).example

    def __getstate__(self):
        """Method obtains dataset state. It is used for pickling dataset data
        to file.

        Returns
        -------
        state : dict
            dataset state dictionary
        """
        d = dict(self.__dict__)

        del d["_parser"]

        return d

    def __setstate__(self, state):
        """Method sets dataset state. It is used for unpickling dataset data
        from file.

        Parameters
        ----------
        state : dict
            dataset state dictionary
        """
        self.__dict__ = state<|MERGE_RESOLUTION|>--- conflicted
+++ resolved
@@ -3,12 +3,8 @@
 
 from podium.datasets.dataset import Dataset
 from podium.storage.example_factory import ExampleFactory
-<<<<<<< HEAD
 from podium.storage.field import unpack_fields
-
-=======
 from podium.util import log_and_raise_error
->>>>>>> c995c846
 
 _LOGGER = logging.getLogger(__name__)
 
@@ -107,17 +103,9 @@
 
         root_examples = json.loads(dataset)
         if not isinstance(root_examples, list):
-<<<<<<< HEAD
-            error_msg = (
-                "The base element in the JSON string must be a list " "of root elements."
-            )
-            _LOGGER.error(error_msg)
-            raise ValueError(error_msg)
-=======
             error_msg = "The base element in the JSON string must be a list " \
                         "of root elements."
             log_and_raise_error(ValueError, _LOGGER, error_msg)
->>>>>>> c995c846
 
         ds._load(root_examples)
 
@@ -260,18 +248,9 @@
 
         """
         if index < 0 or index >= len(self):
-<<<<<<< HEAD
-            error_msg = (
-                "Index {} out of bounds. Must be within "
-                "[0, len(dataset) - 1]".format(index)
-            )
-            _LOGGER.error(error_msg)
-            raise IndexError(error_msg)
-=======
             error_msg = f"Index {index} out of bounds. Must be within " \
                         "[0, len(dataset) - 1]"
             log_and_raise_error(IndexError, _LOGGER, error_msg)
->>>>>>> c995c846
 
         def get_item(nodes, index):
             """Right bisect binary search.
@@ -331,18 +310,9 @@
         """
         levels = float("Inf") if levels is None else levels
         if levels < 0:
-<<<<<<< HEAD
-            error_msg = (
-                "Number of context levels must be greater or equal to 0."
-                " Passed value: {}".format(levels)
-            )
-            _LOGGER.error(error_msg)
-            raise ValueError(error_msg)
-=======
             error_msg = "Number of context levels must be greater or equal to 0." \
                         f" Passed value: {levels}"
             log_and_raise_error(ValueError, _LOGGER, error_msg)
->>>>>>> c995c846
 
         parent = node
         while parent.parent is not None and levels >= 0:
