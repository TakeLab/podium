"""Module contains classes for iterating over datasets."""
import logging
<<<<<<< HEAD

from random import Random
from collections import namedtuple, defaultdict
=======
import math
from collections import namedtuple
from random import Random

>>>>>>> 054dfd32
import numpy as np

from podium.datasets.dataset import Dataset
from podium.datasets.hierarhical_dataset import HierarchicalDataset


_LOGGER = logging.getLogger(__name__)


class Iterator:
    """An iterator that batches data from a dataset after numericalization.

    Attributes
    ----------
    epoch : int
        The number of epochs elapsed up to this point.
    iterations : int
        The number of iterations elapsed in the current epoch.
    """

    def __init__(
        self,
        dataset=None,
        batch_size=32,
        sort_key=None,
        shuffle=True,
        seed=1,
        internal_random_state=None,
    ):
        """Creates an iterator for the given dataset and batch size.

        Parameters
        ----------
        dataset : Dataset
            The dataset whose examples the iterator will iterate over.
        batch_size : int
            The size of the batches that the iterator will return. If the
            number of examples in the dataset is not a multiple of
            batch_size the last returned batch will be smaller
            (dataset_len MOD batch_size).
        sort_key : callable
            A callable object used to sort the dataset prior to batching. If
            None, the dataset won't be sorted.
            Default is None.
        shuffle : bool
            A flag denoting whether the examples should be shuffled before
            each iteration.
            If sort_key is not None, this flag being True may not have any
            effect since the dataset will always be sorted after being
            shuffled (the only difference shuffling can make is in the
            order of elements with the same value of sort_key)..
            Default is False.
        seed : int
            The seed that the iterator's internal random state will be
            initialized with. Useful when we want repeatable random shuffling.
            Only relevant if shuffle is True. If shuffle is True and
            internal_random_state is None, then this must not be None,
            otherwise a ValueError is raised.
            Default is 1.
        internal_random_state : tuple
            The random state that the iterator will be initialized with.
            Useful when we want to stop iteration and later continue where
            we left off.
            If None, the iterator will create its own random state from the
            given seed, that can later be obtained if we want to store it.
            Only relevant if shuffle is True. If shuffle is True and seed is
            None, then this must not be None, otherwise a ValueError is
            raised.
            Default is None.

        Raises
        ------
        ValueError
            If shuffle is True and both seed and internal_random_state are
            None.
        """

        self.batch_size = batch_size

        self.shuffle = shuffle

        self.sort_key = sort_key

        self.epoch = 0
        self.iterations = 0

        if dataset is not None:
            self.set_dataset(dataset)

        else:
            self._dataset = None

        if self.shuffle:
            if seed is None and internal_random_state is None:
                raise ValueError(
                    "If shuffle==True, either seed or "
                    "internal_random_state have to be != None."
                )

            self.shuffler = Random(seed)

            if internal_random_state is not None:
                self.shuffler.setstate(internal_random_state)
        else:
            self.shuffler = None

    def set_dataset(self, dataset: Dataset):
        """Sets the dataset for this Iterator to iterate over.
        Resets the epoch count.

        Parameters
        ----------
        dataset: Dataset
            Dataset to iterate over.
        """
        self.epoch = 0
        self.iterations = 0

        self.input_batch_class = namedtuple(
            "InputBatch", [field.name for field in dataset.fields if not field.is_target]
        )

        self.target_batch_class = namedtuple(
            "TargetBatch", [field.name for field in dataset.fields if field.is_target]
        )

        self._dataset = dataset

    def __call__(self, dataset: Dataset):
        """Sets the dataset for this Iterator and returns an iterable over the batches of
        that Dataset. Same as calling iterator.set_dataset() followed by iter(iterator)

        Parameters
        ----------
        dataset: Dataset
            Dataset to iterate over.

        Returns
        -------
        Iterable over batches in the Dataset.

        """
        self.set_dataset(dataset)
        return iter(self)

    def __len__(self):
        """Returns the number of batches this iterator provides in one epoch.

        Returns
        -------
        int
            Number of batches s provided in one epoch.
        """

        return math.ceil(len(self._dataset) / self.batch_size)

    def __iter__(self):
        """Returns an iterator object that knows how to iterate over the
        given dataset.
        The iterator yields tuples in the form (input_batch, target_batch).
        The input_batch and target_batch objects have attributes that
        correspond to the names of input fields and target fields
        (respectively) of the dataset.
        The values of those attributes are numpy matrices, whose rows are the
        numericalized values of that field in the examples that are in the
        batch.
        Rows of sequential fields (that are of variable length) are all padded
        to a common length. The common length is either the fixed_length
        attribute of the field or, if that is not given, the maximum length
        of all examples in the batch.

        Returns
        -------
        iter
            Iterator that iterates over batches of examples in the dataset.
        """
        indices = list(range(len(self._dataset)))
        if self.shuffle:
            self.shuffler.shuffle(indices)

<<<<<<< HEAD
        data = self._dataset[indices]

        if self.sort_key is not None:
            data = data.sorted(key=self.sort_key)
=======
        data = self._data()
        for i in range(0, len(data), self.batch_size):
            batch_examples = data[i : i + self.batch_size]
            input_batch, target_batch = self._create_batch(batch_examples)
>>>>>>> 054dfd32

        for i in range(0, len(data), self.batch_size):
            batch_dataset = data[i: i + self.batch_size]
            batch_dataset = batch_dataset.as_dataset()
            yield self._create_batch(batch_dataset)
            self.iterations += 1

        # prepare for new epoch
        self.iterations = 0
        self.epoch += 1

    def _create_batch(self, dataset):

        examples = dataset.as_dataset().examples

        # dicts that will be used to create the InputBatch and TargetBatch
        # objects
        input_batch_dict = {}
        target_batch_dict = {}

        for field in dataset.fields:
            numericalizations = []

            for example in examples:
                numericalization = field.get_numericalization_for_example(example)
                numericalizations.append(numericalization)

            # casting to matrix can only be attempted if all values are either
            # None or np.ndarray
            possible_cast_to_matrix = not any(
                x is not None and not isinstance(x, (np.ndarray, int, float))
                for x in numericalizations
            )
            if len(numericalizations) > 0 \
                    and not field.disable_batch_matrix \
                    and possible_cast_to_matrix:
                batch = Iterator._arrays_to_matrix(field, numericalizations)

            else:
                batch = numericalizations

            if field.is_target:
                target_batch_dict[field.name] = batch
            else:
                input_batch_dict[field.name] = batch

        input_batch = self.input_batch_class(**input_batch_dict)
        target_batch = self.target_batch_class(**target_batch_dict)

        return input_batch, target_batch

    def get_internal_random_state(self):
        """Returns the internal random state of the iterator.

        Useful when we want to stop iteration and later continue where we left
        off. We can store the random state obtained with this method and later
        initialize another iterator with the same random state and continue
        iterating.

        Only to be called if shuffle is True, otherwise a RuntimeError is
        raised.

        Returns
        -------
        tuple
            The internal random state of the iterator.

        Raises
        ------
        RuntimeError
            If shuffle is False.
        """

        if not self.shuffle:
            raise RuntimeError(
                "Iterator with shuffle=False does not have " "an internal random state."
            )

        return self.shuffler.getstate()

    def set_internal_random_state(self, state):
        """Sets the internal random state of the iterator.

        Useful when we want to stop iteration and later continue where we left
        off. We can take the random state previously obtained from another
        iterator to initialize this iterator with the same state and continue
        iterating where the previous iterator stopped.

        Only to be called if shuffle is True, otherwise a RuntimeError is
        raised.

        Raises
        ------
        RuntimeError
            If shuffle is False.
        """

        if not self.shuffle:
            raise RuntimeError(
                "Iterator with shuffle=False does not have " "an internal random state."
            )

        self.shuffler.setstate(state)

<<<<<<< HEAD
=======
    def _create_batch(self, examples):

        # dicts that will be used to create the InputBatch and TargetBatch
        # objects
        input_batch_dict, target_batch_dict = {}, {}

        for field in self._dataset.fields:
            if field.is_numericalizable and field.batch_as_matrix:
                # If this field is numericalizable, generate a possibly padded matrix

                # the length to which all the rows are padded (or truncated)
                pad_length = Iterator._get_pad_length(field, examples)

                # the last batch can have < batch_size examples
                n_rows = min(self.batch_size, len(examples))

                # empty matrix to be filled with numericalized fields
                matrix = None  # np.empty(shape=(n_rows, pad_length))

                # non-sequential fields all have length = 1, no padding necessary
                should_pad = True if field.is_sequential else False

                for i, example in enumerate(examples):

                    # Get cached value
                    data = field.get_numericalization_for_example(example)

                    if data is None:
                        # If data is missing, fill row with missing data symbol indexes
                        missing_data_symbol_index = field.get_default_value()
                        # TODO cache missing data
                        #      row for batch to avoid multiple instantiations?

                        if matrix is None:
                            # Create matrix of the correct dtype
                            matrix = np.empty(
                                shape=(n_rows, pad_length),
                                dtype=type(missing_data_symbol_index),
                            )

                        matrix[i] = missing_data_symbol_index

                    else:
                        row = data
                        if should_pad:
                            row = field.pad_to_length(row, pad_length)

                        if matrix is None:
                            # Create matrix of the correct dtype
                            matrix = np.empty(shape=(n_rows, pad_length), dtype=row.dtype)

                        # set the matrix row to the numericalized, padded array
                        matrix[i] = row

                batch_feature = matrix

            else:
                # if the field is not representable as a matrix return a list of
                # "tokens", which can be any data structure
                batch_feature = [
                    field.get_numericalization_for_example(example)
                    for example in examples
                ]

            if field.is_target:
                target_batch_dict[field.name] = batch_feature
            else:
                input_batch_dict[field.name] = batch_feature

        input_batch = self.input_batch_class(**input_batch_dict)
        target_batch = self.target_batch_class(**target_batch_dict)

        return input_batch, target_batch

>>>>>>> 054dfd32
    @staticmethod
    def _arrays_to_matrix(field, arrays):
        pad_length = Iterator._get_pad_length(field, arrays)
        padded_arrays = [field.pad_to_length(a, pad_length) for a in arrays]
        return np.array(padded_arrays)

    @staticmethod
    def _get_pad_length(field, numericalizations):
        # the fixed_length attribute of Field has priority over the max length
        # of all the examples in the batch
        if field.fixed_length is not None:
            return field.fixed_length

        # if fixed_length is None, then return the maximum length of all the
        # examples in the batch
        def num_length(n):
            return 1 if n is None else len(n)

        return max(map(num_length, numericalizations))

    def _data(self):
        """Method returns the copy of examples in the dataset.

        The examples are shuffled if shuffle is True and sorted if sort_key
        is not None. Sorting happens after shuffling so the shuffle flag may
        have no effect if sort_key is not None (the only difference it can
        make is in the order of elements with the same value of sort_key).
        """

        if self.shuffle:
            # shuffle the indices
            indices = list(range(len(self._dataset)))
            self.shuffler.shuffle(indices)

            # creates a new list
            xs = [self._dataset[i] for i in indices]
        else:
            # copies the list
            xs = self._dataset.examples[:]

        # sorting the newly created list
        if self.sort_key is not None:
            xs.sort(key=self.sort_key)

        return xs

    def __repr__(self):
        return (
            "{}[batch_size: {}, batch_to_matrix: {}, sort_key: {}, shuffle: {}]".format(
                self.__class__.__name__,
                self.batch_size,
                self.batch_to_matrix,
                self.sort_key,
                self.shuffle,
            )
        )


class SingleBatchIterator(Iterator):
    """Iterator that creates one batch per epoch
    containing all examples in the dataset."""

    def __init__(self, dataset: Dataset = None, shuffle=True):
        """Creates an Iterator that creates one batch per epoch
        containing all examples in the dataset.

        Parameters
        ----------
        dataset : Dataset
            The dataset whose examples the iterator will iterate over.

        shuffle : bool
            A flag denoting whether the examples should be shuffled before
            each iteration.
            If sort_key is not None, this flag being True may not have any
            effect since the dataset will always be sorted after being
            shuffled (the only difference shuffling can make is in the
            order of elements with the same value of sort_key)..
            Default is False.
        """
        super().__init__(dataset=dataset, shuffle=shuffle)

    def set_dataset(self, dataset: Dataset):
        super().set_dataset(dataset)
        self.batch_size = len(dataset)

    def __len__(self):
        return 1


class BucketIterator(Iterator):
    """Creates a bucket iterator that uses a look-ahead heuristic to try and
    batch examples in a way that minimizes the amount of necessary padding.

    It creates a bucket of size N x batch_size, and sorts that bucket before
    splitting it into batches, so there is less padding necessary.
    """

    def __init__(
        self,
        batch_size,
        dataset=None,
        sort_key=None,
        shuffle=True,
        seed=42,
        look_ahead_multiplier=100,
        bucket_sort_key=None,
    ):
        """Creates a BucketIterator with the given bucket sort key and
        look-ahead multiplier (how many batch_sizes to look ahead when
        sorting examples for batches).

        Parameters
        ----------
        look_ahead_multiplier : int
            Number that denotes how many times the look-ahead bucket is larger
            than the batch_size.
            If look_ahead_multiplier == 1, then BucketIterator behaves like a
            normal iterator except with sorting within the batches.
            If look_ahead_multiplier >= (num_examples / batch_size), then
            BucketIterator behaves like a normal iterator that sorts the
            whole dataset.
            Default is 100.
        bucket_sort_key : callable
            The callable object used to sort the examples in the bucket that
            is to be batched.
            If bucket_sort_key is None, then sort_key must not be None,
            otherwise a ValueError is raised.
            Default is None.

        Raises
        ------
        ValueError
            If sort_key and bucket_sort_key are both None.
        """

        if sort_key is None and bucket_sort_key is None:
            raise ValueError(
                "For BucketIterator to work, either sort_key or "
                "bucket_sort_key must be != None."
            )

        super().__init__(
            dataset, batch_size, sort_key=sort_key, shuffle=shuffle, seed=seed
        )

        self.bucket_sort_key = bucket_sort_key
        self.look_ahead_multiplier = look_ahead_multiplier

    def __iter__(self):
        """Returns an iterator object that knows how to iterate over the
        batches of the given dataset.

        Returns
        -------
        iter
            Iterator that iterates over batches of examples in the dataset.
        """
        step = self.batch_size * self.look_ahead_multiplier
        dataset = self._dataset
        if self.sort_key is not None:
            dataset = dataset.sorted(key=self.sort_key
                                     )
        for i in range(0, len(dataset), step):
            bucket = dataset[i: i + step]

            if self.bucket_sort_key is not None:
<<<<<<< HEAD
                bucket = bucket.sorted(key=self.bucket_sort_key)

            for j in range(0, len(bucket), self.batch_size):
                batch_dataset = bucket[j: j + self.batch_size]
                input_batch, target_batch = self._create_batch(batch_dataset)
=======
                bucket = sorted(data[i : i + step], key=self.bucket_sort_key)
            else:
                # if bucket_sort_key is None, sort_key != None so the whole
                # dataset was already sorted with sort_key
                bucket = data[i : i + step]

            for j in range(0, len(bucket), self.batch_size):
                examples = bucket[j : j + self.batch_size]
                input_batch, target_batch = self._create_batch(examples)
>>>>>>> 054dfd32

                yield input_batch, target_batch
                self.iterations += 1

        # prepare for new epoch
        self.iterations = 0
        self.epoch += 1

    def __repr__(self):
<<<<<<< HEAD
        return "{}[batch_size: {}, batch_to_matrix: {}, sort_key: {}, " \
               "shuffle: {}, look_ahead_multiplier: {}, bucket_sort_key: {}]" \
            .format(
                self.__class__.__name__, self.batch_size,
                self.batch_to_matrix, self.sort_key, self.shuffle,
                self.look_ahead_multiplier, self.bucket_sort_key)
=======
        return (
            "{}[batch_size: {}, batch_to_matrix: {}, sort_key: {}, "
            "shuffle: {}, look_ahead_multiplier: {}, bucket_sort_key: {}]".format(
                self.__class__.__name__,
                self.batch_size,
                self.batch_to_matrix,
                self.sort_key,
                self.shuffle,
                self.look_ahead_multiplier,
                self.bucket_sort_key,
            )
        )
>>>>>>> 054dfd32


class HierarchicalDatasetIterator(Iterator):
    """Iterator used to create batches for Hierarchical Datasets.

    It creates batches in the form of lists of matrices. In the batch namedtuple that gets
    returned, every attribute corresponds to a field in the dataset. For every field in
    the dataset, the namedtuple contains a list of matrices, where every matrix
    represents the context of an example in the batch. The rows of a matrix contain
    numericalized representations of the examples that make up the context of an example
    in the batch with the representation of the example itself being in the last row of
    its own context matrix.

    """

    def __init__(
        self,
        batch_size,
        dataset=None,
        sort_key=None,
        shuffle=False,
        seed=1,
        internal_random_state=None,
        context_max_length=None,
        context_max_depth=None,
    ):
        """Creates an iterator for the given dataset and batch size.

        Parameters
        ----------
        dataset : Dataset
            The dataset whose examples the iterator will iterate over.
        batch_size : int
            The size of the batches that the iterator will return. If the
            number of examples in the dataset is not a multiple of
            batch_size the last returned batch will be smaller
            (dataset_len MOD batch_size).
        sort_key : callable
            A callable object used to sort the dataset prior to batching. If
            None, the dataset won't be sorted.
            Default is None.
        shuffle : bool
            A flag denoting whether the examples should be shuffled before
            each iteration.
            If sort_key is not None, this flag being True may not have any
            effect since the dataset will always be sorted after being
            shuffled (the only difference shuffling can make is in the
            order of elements with the same value of sort_key)..
            Default is False.
        seed : int
            The seed that the iterator's internal random state will be
            initialized with. Useful when we want repeatable random shuffling.
            Only relevant if shuffle is True. If shuffle is True and
            internal_random_state is None, then this must not be None,
            otherwise a ValueError is raised.
            Default is 1.
        internal_random_state : tuple
            The random state that the iterator will be initialized with.
            Useful when we want to stop iteration and later continue where
            we left off.
            If None, the iterator will create its own random state from the
            given seed, that can later be obtained if we want to store it.
            Only relevant if shuffle is True. If shuffle is True and seed is
            None, then this must not be None, otherwise a ValueError is
            raised.
            Default is None.
        context_max_depth: int
            The maximum depth of the context retrieved for an example in the batch.
            While generating the context, the iterator will take 'context_max_depth'
            levels above the example and the root node of the last level, e.g. if 0 is
            passed, the context generated for an example will contain all examples in the
            level of the example in the batch and the root example of that level.
            If None, this depth limit will be ignored.
        context_max_length: int
            The maximum length of the context retrieved for an example in the batch. The
            number of rows in the generated context matrix will be (if needed) truncated
            to `context_max_length` - 1.
            If None, this length limit will be ignored.

        Raises
        ------
        ValueError
            If shuffle is True and both seed and internal_random_state are
            None.
        """

        if context_max_length is not None and context_max_length < 1:
            raise ValueError(
                "'context_max_length' must not be less than 1. "
                "If you don't want context, try flattening the dataset. "
                f"'context_max_length' : {context_max_length})"
            )

        if context_max_depth is not None and context_max_depth < 0:
            raise ValueError(
                "'context_max_depth' must not be negative. "
                f"'context_max_depth' : {context_max_length}"
            )

        self._context_max_depth = context_max_depth
        self._context_max_size = context_max_length

        super().__init__(
            dataset,
            batch_size,
            sort_key=sort_key,
            shuffle=shuffle,
            seed=seed,
            internal_random_state=internal_random_state,
        )

    def _get_node_context(self, node):
        """Generates a list of examples that make up the context of the provided node,
        truncated to adhere to 'context_max_depth' and 'context_max_length' limitations.

        Parameters
        ----------
        node : Node
            The Hierarchical dataset node the context should be retrieved for.

        Returns
        -------
        list(Example)
            A list of examples that make up the context of the provided node,
            truncated to adhere to 'context_max_depth' and 'context_max_length'
            limitations.

        """
        context_iterator = HierarchicalDataset._get_node_context(
            node, self._context_max_depth
        )
        context = list(context_iterator)

        if self._context_max_size is not None:
            # if context max size is defined, truncate it
            context = context[-self._context_max_size :]

        # add the example to the end of its own context
        context.append(node.example)

        return context

    def _create_batch(self, nodes):
        """
        Creates a batch from the passed nodes.
        Parameters
        ----------
        nodes : list(Node)
            Nodes that should be contained in the batch

        Returns
        -------
        (namedtuple, namedtuple)
            a tuple of two namedtuples, input batch and target batch, containing the
            input and target fields of the batch respectively.

        """

        input_batch_dict, target_batch_dict = defaultdict(list), defaultdict(list)

        for node in nodes:
            # all examples that make up the current node's context
            node_context_examples = self._get_node_context(node)
            node_context_dataset = Dataset(node_context_examples,
                                           self._dataset.fields)
            input_sub_batch, target_sub_batch = \
                super()._create_batch(node_context_dataset)

            for key in input_sub_batch._fields:
                value = getattr(input_sub_batch, key)
                input_batch_dict[key].append(value)

            for key in target_sub_batch._fields:
                value = getattr(target_sub_batch, key)
                target_batch_dict[key].append(value)

        input_batch = self.input_batch_class(**input_batch_dict)
        target_batch = self.target_batch_class(**target_batch_dict)

        return input_batch, target_batch

    def _data(self):
        """Generates a list of Nodes to be used in batch iteration.
        Returns
        -------
        list(Node)
            a list of Nodes
        """
        dataset_nodes = list(self._dataset._node_iterator())

        if self.shuffle:
            # shuffle the indices
            indices = list(range(len(self._dataset)))
            self.shuffler.shuffle(indices)

            # creates a new list of nodes
            dataset_nodes = [dataset_nodes[i] for i in indices]

        if self.sort_key is not None:
            dataset_nodes.sort(key=lambda node: self.sort_key(node.example))

        return dataset_nodes

    def __iter__(self):
        dataset_nodes = self._data()

        for i in range(0, len(dataset_nodes), self.batch_size):
            batch_nodes = dataset_nodes[i: i + self.batch_size]
            yield self._create_batch(batch_nodes)
            self.iterations += 1

        # prepare for new epoch
        self.iterations = 0
        self.epoch += 1

    def __repr__(self):
<<<<<<< HEAD
        return "{}[batch_size: {}, batch_to_matrix: {}, sort_key: {}, " \
               "shuffle: {}, context_max_length: {}, context_max_depth: {}]" \
            .format(
                self.__class__.__name__, self.batch_size,
                self.batch_to_matrix, self.sort_key, self.shuffle,
                self._context_max_size, self._context_max_depth)
=======
        return (
            "{}[batch_size: {}, batch_to_matrix: {}, sort_key: {}, "
            "shuffle: {}, context_max_length: {}, context_max_depth: {}]".format(
                self.__class__.__name__,
                self.batch_size,
                self.batch_to_matrix,
                self.sort_key,
                self.shuffle,
                self._context_max_size,
                self._context_max_depth,
            )
        )
>>>>>>> 054dfd32
<|MERGE_RESOLUTION|>--- conflicted
+++ resolved
@@ -1,15 +1,9 @@
 """Module contains classes for iterating over datasets."""
 import logging
-<<<<<<< HEAD
-
+import math
+from collections import defaultdict, namedtuple
 from random import Random
-from collections import namedtuple, defaultdict
-=======
-import math
-from collections import namedtuple
-from random import Random
-
->>>>>>> 054dfd32
+
 import numpy as np
 
 from podium.datasets.dataset import Dataset
@@ -190,20 +184,13 @@
         if self.shuffle:
             self.shuffler.shuffle(indices)
 
-<<<<<<< HEAD
         data = self._dataset[indices]
 
         if self.sort_key is not None:
             data = data.sorted(key=self.sort_key)
-=======
-        data = self._data()
+
         for i in range(0, len(data), self.batch_size):
-            batch_examples = data[i : i + self.batch_size]
-            input_batch, target_batch = self._create_batch(batch_examples)
->>>>>>> 054dfd32
-
-        for i in range(0, len(data), self.batch_size):
-            batch_dataset = data[i: i + self.batch_size]
+            batch_dataset = data[i : i + self.batch_size]
             batch_dataset = batch_dataset.as_dataset()
             yield self._create_batch(batch_dataset)
             self.iterations += 1
@@ -234,9 +221,11 @@
                 x is not None and not isinstance(x, (np.ndarray, int, float))
                 for x in numericalizations
             )
-            if len(numericalizations) > 0 \
-                    and not field.disable_batch_matrix \
-                    and possible_cast_to_matrix:
+            if (
+                len(numericalizations) > 0
+                and not field.disable_batch_matrix
+                and possible_cast_to_matrix
+            ):
                 batch = Iterator._arrays_to_matrix(field, numericalizations)
 
             else:
@@ -305,83 +294,6 @@
 
         self.shuffler.setstate(state)
 
-<<<<<<< HEAD
-=======
-    def _create_batch(self, examples):
-
-        # dicts that will be used to create the InputBatch and TargetBatch
-        # objects
-        input_batch_dict, target_batch_dict = {}, {}
-
-        for field in self._dataset.fields:
-            if field.is_numericalizable and field.batch_as_matrix:
-                # If this field is numericalizable, generate a possibly padded matrix
-
-                # the length to which all the rows are padded (or truncated)
-                pad_length = Iterator._get_pad_length(field, examples)
-
-                # the last batch can have < batch_size examples
-                n_rows = min(self.batch_size, len(examples))
-
-                # empty matrix to be filled with numericalized fields
-                matrix = None  # np.empty(shape=(n_rows, pad_length))
-
-                # non-sequential fields all have length = 1, no padding necessary
-                should_pad = True if field.is_sequential else False
-
-                for i, example in enumerate(examples):
-
-                    # Get cached value
-                    data = field.get_numericalization_for_example(example)
-
-                    if data is None:
-                        # If data is missing, fill row with missing data symbol indexes
-                        missing_data_symbol_index = field.get_default_value()
-                        # TODO cache missing data
-                        #      row for batch to avoid multiple instantiations?
-
-                        if matrix is None:
-                            # Create matrix of the correct dtype
-                            matrix = np.empty(
-                                shape=(n_rows, pad_length),
-                                dtype=type(missing_data_symbol_index),
-                            )
-
-                        matrix[i] = missing_data_symbol_index
-
-                    else:
-                        row = data
-                        if should_pad:
-                            row = field.pad_to_length(row, pad_length)
-
-                        if matrix is None:
-                            # Create matrix of the correct dtype
-                            matrix = np.empty(shape=(n_rows, pad_length), dtype=row.dtype)
-
-                        # set the matrix row to the numericalized, padded array
-                        matrix[i] = row
-
-                batch_feature = matrix
-
-            else:
-                # if the field is not representable as a matrix return a list of
-                # "tokens", which can be any data structure
-                batch_feature = [
-                    field.get_numericalization_for_example(example)
-                    for example in examples
-                ]
-
-            if field.is_target:
-                target_batch_dict[field.name] = batch_feature
-            else:
-                input_batch_dict[field.name] = batch_feature
-
-        input_batch = self.input_batch_class(**input_batch_dict)
-        target_batch = self.target_batch_class(**target_batch_dict)
-
-        return input_batch, target_batch
-
->>>>>>> 054dfd32
     @staticmethod
     def _arrays_to_matrix(field, arrays):
         pad_length = Iterator._get_pad_length(field, arrays)
@@ -543,29 +455,16 @@
         step = self.batch_size * self.look_ahead_multiplier
         dataset = self._dataset
         if self.sort_key is not None:
-            dataset = dataset.sorted(key=self.sort_key
-                                     )
+            dataset = dataset.sorted(key=self.sort_key)
         for i in range(0, len(dataset), step):
-            bucket = dataset[i: i + step]
+            bucket = dataset[i : i + step]
 
             if self.bucket_sort_key is not None:
-<<<<<<< HEAD
                 bucket = bucket.sorted(key=self.bucket_sort_key)
 
             for j in range(0, len(bucket), self.batch_size):
-                batch_dataset = bucket[j: j + self.batch_size]
+                batch_dataset = bucket[j : j + self.batch_size]
                 input_batch, target_batch = self._create_batch(batch_dataset)
-=======
-                bucket = sorted(data[i : i + step], key=self.bucket_sort_key)
-            else:
-                # if bucket_sort_key is None, sort_key != None so the whole
-                # dataset was already sorted with sort_key
-                bucket = data[i : i + step]
-
-            for j in range(0, len(bucket), self.batch_size):
-                examples = bucket[j : j + self.batch_size]
-                input_batch, target_batch = self._create_batch(examples)
->>>>>>> 054dfd32
 
                 yield input_batch, target_batch
                 self.iterations += 1
@@ -575,14 +474,6 @@
         self.epoch += 1
 
     def __repr__(self):
-<<<<<<< HEAD
-        return "{}[batch_size: {}, batch_to_matrix: {}, sort_key: {}, " \
-               "shuffle: {}, look_ahead_multiplier: {}, bucket_sort_key: {}]" \
-            .format(
-                self.__class__.__name__, self.batch_size,
-                self.batch_to_matrix, self.sort_key, self.shuffle,
-                self.look_ahead_multiplier, self.bucket_sort_key)
-=======
         return (
             "{}[batch_size: {}, batch_to_matrix: {}, sort_key: {}, "
             "shuffle: {}, look_ahead_multiplier: {}, bucket_sort_key: {}]".format(
@@ -595,7 +486,6 @@
                 self.bucket_sort_key,
             )
         )
->>>>>>> 054dfd32
 
 
 class HierarchicalDatasetIterator(Iterator):
@@ -759,10 +649,10 @@
         for node in nodes:
             # all examples that make up the current node's context
             node_context_examples = self._get_node_context(node)
-            node_context_dataset = Dataset(node_context_examples,
-                                           self._dataset.fields)
-            input_sub_batch, target_sub_batch = \
-                super()._create_batch(node_context_dataset)
+            node_context_dataset = Dataset(node_context_examples, self._dataset.fields)
+            input_sub_batch, target_sub_batch = super()._create_batch(
+                node_context_dataset
+            )
 
             for key in input_sub_batch._fields:
                 value = getattr(input_sub_batch, key)
@@ -803,7 +693,7 @@
         dataset_nodes = self._data()
 
         for i in range(0, len(dataset_nodes), self.batch_size):
-            batch_nodes = dataset_nodes[i: i + self.batch_size]
+            batch_nodes = dataset_nodes[i : i + self.batch_size]
             yield self._create_batch(batch_nodes)
             self.iterations += 1
 
@@ -812,14 +702,6 @@
         self.epoch += 1
 
     def __repr__(self):
-<<<<<<< HEAD
-        return "{}[batch_size: {}, batch_to_matrix: {}, sort_key: {}, " \
-               "shuffle: {}, context_max_length: {}, context_max_depth: {}]" \
-            .format(
-                self.__class__.__name__, self.batch_size,
-                self.batch_to_matrix, self.sort_key, self.shuffle,
-                self._context_max_size, self._context_max_depth)
-=======
         return (
             "{}[batch_size: {}, batch_to_matrix: {}, sort_key: {}, "
             "shuffle: {}, context_max_length: {}, context_max_depth: {}]".format(
@@ -831,5 +713,4 @@
                 self._context_max_size,
                 self._context_max_depth,
             )
-        )
->>>>>>> 054dfd32
+        )