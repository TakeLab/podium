--- conflicted
+++ resolved
@@ -419,19 +419,11 @@
         return max(map(numericalization_length, numericalizations))
 
     def __repr__(self) -> str:
-<<<<<<< HEAD
-        return "{}[batch_size: {}, sort_key: {}, shuffle: {}]".format(
-            self.__class__.__name__,
-            self.batch_size,
-            self._sort_key,
-            self._shuffle,
-=======
         return (
             f"{type(self).__name__}({{"
             f"batch_size: {self._batch_size}, "
             f"sort_key: {self._sort_key}, "
             f"shuffle: {self._shuffle}}})"
->>>>>>> 15da2058
         )
 
 
@@ -562,24 +554,12 @@
 
     def __repr__(self) -> str:
         return (
-<<<<<<< HEAD
-            "{}[batch_size: {}, sort_key: {}, "
-            "shuffle: {}, look_ahead_multiplier: {}, bucket_sort_key: {}]".format(
-                self.__class__.__name__,
-                self.batch_size,
-                self._sort_key,
-                self._shuffle,
-                self.look_ahead_multiplier,
-                self.bucket_sort_key,
-            )
-=======
             f"{type(self).__name__}({{"
             f"batch_size: {self._batch_size}, "
             f"sort_key: {self._sort_key}, "
             f"shuffle: {self._shuffle}, "
             f"look_ahead_multiplier: {self.look_ahead_multiplier},"
             f"bucket_sort_key: {self.bucket_sort_key}}})"
->>>>>>> 15da2058
         )
 
 
@@ -813,22 +793,10 @@
 
     def __repr__(self) -> str:
         return (
-<<<<<<< HEAD
-            "{}[batch_size: {}, sort_key: {}, "
-            "shuffle: {}, context_max_length: {}, context_max_depth: {}]".format(
-                self.__class__.__name__,
-                self.batch_size,
-                self._sort_key,
-                self._shuffle,
-                self._context_max_size,
-                self._context_max_depth,
-            )
-=======
             f"{type(self).__name__}({{"
             f"batch_size: {self._batch_size}, "
             f"sort_key: {self._sort_key}, "
             f"shuffle: {self._shuffle}, "
             f"context_max_length: {self._context_max_length}, "
             f"context_max_depth: {self._context_max_depth}}})"
->>>>>>> 15da2058
         )