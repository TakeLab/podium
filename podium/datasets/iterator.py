"""Module contains classes for iterating over datasets."""
import logging
import math
from collections import namedtuple
from random import Random

import numpy as np

from podium.datasets.dataset import Dataset
from podium.datasets.hierarhical_dataset import HierarchicalDataset
from podium.util import log_and_raise_error


_LOGGER = logging.getLogger(__name__)


class Iterator:
    """An iterator that batches data from a dataset after numericalization.

    Attributes
    ----------
    epoch : int
        The number of epochs elapsed up to this point.
    iterations : int
        The number of iterations elapsed in the current epoch.
    """

    def __init__(
        self,
        dataset=None,
        batch_size=32,
        sort_key=None,
        shuffle=True,
        seed=1,
        internal_random_state=None,
    ):
        """Creates an iterator for the given dataset and batch size.

        Parameters
        ----------
        dataset : Dataset
            The dataset whose examples the iterator will iterate over.
        batch_size : int
            The size of the batches that the iterator will return. If the
            number of examples in the dataset is not a multiple of
            batch_size the last returned batch will be smaller
            (dataset_len MOD batch_size).
        sort_key : callable
            A callable object used to sort the dataset prior to batching. If
            None, the dataset won't be sorted.
            Default is None.
        shuffle : bool
            A flag denoting whether the examples should be shuffled before
            each iteration.
            If sort_key is not None, this flag being True may not have any
            effect since the dataset will always be sorted after being
            shuffled (the only difference shuffling can make is in the
            order of elements with the same value of sort_key)..
            Default is False.
        seed : int
            The seed that the iterator's internal random state will be
            initialized with. Useful when we want repeatable random shuffling.
            Only relevant if shuffle is True. If shuffle is True and
            internal_random_state is None, then this must not be None,
            otherwise a ValueError is raised.
            Default is 1.
        internal_random_state : tuple
            The random state that the iterator will be initialized with.
            Useful when we want to stop iteration and later continue where
            we left off.
            If None, the iterator will create its own random state from the
            given seed, that can later be obtained if we want to store it.
            Only relevant if shuffle is True. If shuffle is True and seed is
            None, then this must not be None, otherwise a ValueError is
            raised.
            Default is None.

        Raises
        ------
        ValueError
            If shuffle is True and both seed and internal_random_state are
            None.
        """

        self.batch_size = batch_size

        self.shuffle = shuffle

        self.sort_key = sort_key

        self.epoch = 0
        self.iterations = 0

        if dataset is not None:
            self.set_dataset(dataset)

        else:
            self._dataset = None

        if self.shuffle:
            if seed is None and internal_random_state is None:
<<<<<<< HEAD
                error_msg = (
                    "If shuffle==True, either seed or "
                    "internal_random_state have to be != None."
                )
                _LOGGER.error(error_msg)
                raise ValueError(error_msg)
=======
                error_msg = "If shuffle==True, either seed or " \
                            "internal_random_state have to be != None."
                log_and_raise_error(ValueError, _LOGGER, error_msg)
>>>>>>> c995c846

            self.shuffler = Random(seed)

            if internal_random_state is not None:
                self.shuffler.setstate(internal_random_state)
        else:
            self.shuffler = None

    def set_dataset(self, dataset: Dataset):
        """Sets the dataset for this Iterator to iterate over.
        Resets the epoch count.

        Parameters
        ----------
        dataset: Dataset
            Dataset to iterate over.
        """
        self.epoch = 0
        self.iterations = 0

        self.input_batch_class = namedtuple(
            "InputBatch", [field.name for field in dataset.fields if not field.is_target]
        )

        self.target_batch_class = namedtuple(
            "TargetBatch", [field.name for field in dataset.fields if field.is_target]
        )

        self._dataset = dataset

    def __call__(self, dataset: Dataset):
        """Sets the dataset for this Iterator and returns an iterable over the batches of
        that Dataset. Same as calling iterator.set_dataset() followed by iter(iterator)

        Parameters
        ----------
        dataset: Dataset
            Dataset to iterate over.

        Returns
        -------
        Iterable over batches in the Dataset.

        """
        self.set_dataset(dataset)
        return iter(self)

    def __len__(self):
        """Returns the number of batches this iterator provides in one epoch.

        Returns
        -------
        int
            Number of batches s provided in one epoch.
        """

        return math.ceil(len(self._dataset) / self.batch_size)

    def __iter__(self):
        """Returns an iterator object that knows how to iterate over the
        given dataset.
        The iterator yields tuples in the form (input_batch, target_batch).
        The input_batch and target_batch objects have attributes that
        correspond to the names of input fields and target fields
        (respectively) of the dataset.
        The values of those attributes are numpy matrices, whose rows are the
        numericalized values of that field in the examples that are in the
        batch.
        Rows of sequential fields (that are of variable length) are all padded
        to a common length. The common length is either the fixed_length
        attribute of the field or, if that is not given, the maximum length
        of all examples in the batch.

        Returns
        -------
        iter
            Iterator that iterates over batches of examples in the dataset.
        """

        data = self._data()
        for i in range(0, len(data), self.batch_size):
            batch_examples = data[i : i + self.batch_size]
            input_batch, target_batch = self._create_batch(batch_examples)

            yield input_batch, target_batch
            self.iterations += 1

        # prepare for new epoch
        self.iterations = 0
        self.epoch += 1

    def get_internal_random_state(self):
        """Returns the internal random state of the iterator.

        Useful when we want to stop iteration and later continue where we left
        off. We can store the random state obtained with this method and later
        initialize another iterator with the same random state and continue
        iterating.

        Only to be called if shuffle is True, otherwise a RuntimeError is
        raised.

        Returns
        -------
        tuple
            The internal random state of the iterator.

        Raises
        ------
        RuntimeError
            If shuffle is False.
        """

        if not self.shuffle:
<<<<<<< HEAD
            error_msg = (
                "Iterator with shuffle=False does not have " "an internal random state."
            )
            _LOGGER.error(error_msg)
            raise RuntimeError(error_msg)
=======
            error_msg = "Iterator with shuffle=False does not have " \
                        "an internal random state."
            log_and_raise_error(RuntimeError, _LOGGER, error_msg)
>>>>>>> c995c846

        return self.shuffler.getstate()

    def set_internal_random_state(self, state):
        """Sets the internal random state of the iterator.

        Useful when we want to stop iteration and later continue where we left
        off. We can take the random state previously obtained from another
        iterator to initialize this iterator with the same state and continue
        iterating where the previous iterator stopped.

        Only to be called if shuffle is True, otherwise a RuntimeError is
        raised.

        Raises
        ------
        RuntimeError
            If shuffle is False.
        """

        if not self.shuffle:
<<<<<<< HEAD
            error_msg = (
                "Iterator with shuffle=False does not have " "an internal random state."
            )
            _LOGGER.error(error_msg)
            raise RuntimeError(error_msg)
=======
            error_msg = "Iterator with shuffle=False does not have " \
                        "an internal random state."
            log_and_raise_error(RuntimeError, _LOGGER, error_msg)
>>>>>>> c995c846

        self.shuffler.setstate(state)

    def _create_batch(self, examples):

        # dicts that will be used to create the InputBatch and TargetBatch
        # objects
        input_batch_dict, target_batch_dict = {}, {}

        for field in self._dataset.fields:
            if field.is_numericalizable and field.batch_as_matrix:
                # If this field is numericalizable, generate a possibly padded matrix

                # the length to which all the rows are padded (or truncated)
                pad_length = Iterator._get_pad_length(field, examples)

                # the last batch can have < batch_size examples
                n_rows = min(self.batch_size, len(examples))

                # empty matrix to be filled with numericalized fields
                matrix = None  # np.empty(shape=(n_rows, pad_length))

                # non-sequential fields all have length = 1, no padding necessary
                should_pad = True if field.is_sequential else False

                for i, example in enumerate(examples):

                    # Get cached value
                    data = field.get_numericalization_for_example(example)

                    if data is None:
                        # If data is missing, fill row with missing data symbol indexes
                        missing_data_symbol_index = field.get_default_value()
                        # TODO cache missing data
                        #      row for batch to avoid multiple instantiations?

                        if matrix is None:
                            # Create matrix of the correct dtype
                            matrix = np.empty(
                                shape=(n_rows, pad_length),
                                dtype=type(missing_data_symbol_index),
                            )

                        matrix[i] = missing_data_symbol_index

                    else:
                        row = data
                        if should_pad:
                            row = field.pad_to_length(row, pad_length)

                        if matrix is None:
                            # Create matrix of the correct dtype
                            matrix = np.empty(shape=(n_rows, pad_length), dtype=row.dtype)

                        # set the matrix row to the numericalized, padded array
                        matrix[i] = row

                batch_feature = matrix

            else:
                # if the field is not representable as a matrix return a list of
                # "tokens", which can be any data structure
                batch_feature = [
                    field.get_numericalization_for_example(example)
                    for example in examples
                ]

            if field.is_target:
                target_batch_dict[field.name] = batch_feature
            else:
                input_batch_dict[field.name] = batch_feature

        input_batch = self.input_batch_class(**input_batch_dict)
        target_batch = self.target_batch_class(**target_batch_dict)

        return input_batch, target_batch

    @staticmethod
    def _get_pad_length(field, examples):
        if not field.is_sequential:
            return 1

        # the fixed_length attribute of Field has priority over the max length
        # of all the examples in the batch
        if field.fixed_length is not None:
            return field.fixed_length

        # if fixed_length is None, then return the maximum length of all the
        # examples in the batch
        def length_of_field(example):
            _, tokens = getattr(example, field.name)
            if tokens is None:
                # missing data
                return 1
            else:
                return len(tokens)

        return max(map(length_of_field, examples))

    def _data(self):
        """Method returns the copy of examples in the dataset.

        The examples are shuffled if shuffle is True and sorted if sort_key
        is not None. Sorting happens after shuffling so the shuffle flag may
        have no effect if sort_key is not None (the only difference it can
        make is in the order of elements with the same value of sort_key).
        """

        if self.shuffle:
            # shuffle the indices
            indices = list(range(len(self._dataset)))
            self.shuffler.shuffle(indices)

            # creates a new list
            xs = [self._dataset[i] for i in indices]
        else:
            # copies the list
            xs = self._dataset.examples[:]

        # sorting the newly created list
        if self.sort_key is not None:
            xs.sort(key=self.sort_key)

        return xs

    def __repr__(self):
        return (
            "{}[batch_size: {}, batch_to_matrix: {}, sort_key: {}, shuffle: {}]".format(
                self.__class__.__name__,
                self.batch_size,
                self.batch_to_matrix,
                self.sort_key,
                self.shuffle,
            )
        )


class SingleBatchIterator(Iterator):
    """Iterator that creates one batch per epoch
    containing all examples in the dataset."""

    def __init__(self, dataset: Dataset = None, shuffle=True):
        """Creates an Iterator that creates one batch per epoch
        containing all examples in the dataset.

        Parameters
        ----------
        dataset : Dataset
            The dataset whose examples the iterator will iterate over.

        shuffle : bool
            A flag denoting whether the examples should be shuffled before
            each iteration.
            If sort_key is not None, this flag being True may not have any
            effect since the dataset will always be sorted after being
            shuffled (the only difference shuffling can make is in the
            order of elements with the same value of sort_key)..
            Default is False.
        """
        super().__init__(dataset=dataset, shuffle=shuffle)

    def set_dataset(self, dataset: Dataset):
        super().set_dataset(dataset)
        self.batch_size = len(dataset)

    def __len__(self):
        return 1

    def __iter__(self):
        examples = self._data()
        input_batch, target_batch = self._create_batch(examples)
        yield input_batch, target_batch

        self.epoch += 1


class BucketIterator(Iterator):
    """Creates a bucket iterator that uses a look-ahead heuristic to try and
    batch examples in a way that minimizes the amount of necessary padding.

    It creates a bucket of size N x batch_size, and sorts that bucket before
    splitting it into batches, so there is less padding necessary.
    """

    def __init__(
        self,
        batch_size,
        dataset=None,
        sort_key=None,
        shuffle=True,
        seed=42,
        look_ahead_multiplier=100,
        bucket_sort_key=None,
    ):
        """Creates a BucketIterator with the given bucket sort key and
        look-ahead multiplier (how many batch_sizes to look ahead when
        sorting examples for batches).

        Parameters
        ----------
        look_ahead_multiplier : int
            Number that denotes how many times the look-ahead bucket is larger
            than the batch_size.
            If look_ahead_multiplier == 1, then BucketIterator behaves like a
            normal iterator except with sorting within the batches.
            If look_ahead_multiplier >= (num_examples / batch_size), then
            BucketIterator behaves like a normal iterator that sorts the
            whole dataset.
            Default is 100.
        bucket_sort_key : callable
            The callable object used to sort the examples in the bucket that
            is to be batched.
            If bucket_sort_key is None, then sort_key must not be None,
            otherwise a ValueError is raised.
            Default is None.

        Raises
        ------
        ValueError
            If sort_key and bucket_sort_key are both None.
        """

        if sort_key is None and bucket_sort_key is None:
<<<<<<< HEAD
            error_msg = (
                "For BucketIterator to work, either sort_key or "
                "bucket_sort_key must be != None."
            )
            _LOGGER.error(error_msg)
            raise ValueError(error_msg)
=======
            error_msg = "For BucketIterator to work, either sort_key or " \
                        "bucket_sort_key must be != None."
            log_and_raise_error(ValueError, _LOGGER, error_msg)
>>>>>>> c995c846

        super().__init__(
            dataset, batch_size, sort_key=sort_key, shuffle=shuffle, seed=seed
        )

        self.bucket_sort_key = bucket_sort_key
        self.look_ahead_multiplier = look_ahead_multiplier

    def __iter__(self):
        """Returns an iterator object that knows how to iterate over the
        batches of the given dataset.

        Returns
        -------
        iter
            Iterator that iterates over batches of examples in the dataset.
        """
        data = self._data()
        step = self.batch_size * self.look_ahead_multiplier

        for i in range(0, len(data), step):
            if self.bucket_sort_key is not None:
                bucket = sorted(data[i : i + step], key=self.bucket_sort_key)
            else:
                # if bucket_sort_key is None, sort_key != None so the whole
                # dataset was already sorted with sort_key
                bucket = data[i : i + step]

            for j in range(0, len(bucket), self.batch_size):
                examples = bucket[j : j + self.batch_size]
                input_batch, target_batch = self._create_batch(examples)

                yield input_batch, target_batch
                self.iterations += 1

        # prepare for new epoch
        self.iterations = 0
        self.epoch += 1

    def __repr__(self):
        return (
            "{}[batch_size: {}, batch_to_matrix: {}, sort_key: {}, "
            "shuffle: {}, look_ahead_multiplier: {}, bucket_sort_key: {}]".format(
                self.__class__.__name__,
                self.batch_size,
                self.batch_to_matrix,
                self.sort_key,
                self.shuffle,
                self.look_ahead_multiplier,
                self.bucket_sort_key,
            )
        )


class HierarchicalDatasetIterator(Iterator):
    """Iterator used to create batches for Hierarchical Datasets.

    It creates batches in the form of lists of matrices. In the batch namedtuple that gets
    returned, every attribute corresponds to a field in the dataset. For every field in
    the dataset, the namedtuple contains a list of matrices, where every matrix
    represents the context of an example in the batch. The rows of a matrix contain
    numericalized representations of the examples that make up the context of an example
    in the batch with the representation of the example itself being in the last row of
    its own context matrix.

    """

    def __init__(
        self,
        batch_size,
        dataset=None,
        sort_key=None,
        shuffle=False,
        seed=1,
        internal_random_state=None,
        context_max_length=None,
        context_max_depth=None,
    ):
        """Creates an iterator for the given dataset and batch size.

        Parameters
        ----------
        dataset : Dataset
            The dataset whose examples the iterator will iterate over.
        batch_size : int
            The size of the batches that the iterator will return. If the
            number of examples in the dataset is not a multiple of
            batch_size the last returned batch will be smaller
            (dataset_len MOD batch_size).
        sort_key : callable
            A callable object used to sort the dataset prior to batching. If
            None, the dataset won't be sorted.
            Default is None.
        shuffle : bool
            A flag denoting whether the examples should be shuffled before
            each iteration.
            If sort_key is not None, this flag being True may not have any
            effect since the dataset will always be sorted after being
            shuffled (the only difference shuffling can make is in the
            order of elements with the same value of sort_key)..
            Default is False.
        seed : int
            The seed that the iterator's internal random state will be
            initialized with. Useful when we want repeatable random shuffling.
            Only relevant if shuffle is True. If shuffle is True and
            internal_random_state is None, then this must not be None,
            otherwise a ValueError is raised.
            Default is 1.
        internal_random_state : tuple
            The random state that the iterator will be initialized with.
            Useful when we want to stop iteration and later continue where
            we left off.
            If None, the iterator will create its own random state from the
            given seed, that can later be obtained if we want to store it.
            Only relevant if shuffle is True. If shuffle is True and seed is
            None, then this must not be None, otherwise a ValueError is
            raised.
            Default is None.
        context_max_depth: int
            The maximum depth of the context retrieved for an example in the batch.
            While generating the context, the iterator will take 'context_max_depth'
            levels above the example and the root node of the last level, e.g. if 0 is
            passed, the context generated for an example will contain all examples in the
            level of the example in the batch and the root example of that level.
            If None, this depth limit will be ignored.
        context_max_length: int
            The maximum length of the context retrieved for an example in the batch. The
            number of rows in the generated context matrix will be (if needed) truncated
            to `context_max_length` - 1.
            If None, this length limit will be ignored.

        Raises
        ------
        ValueError
            If shuffle is True and both seed and internal_random_state are
            None.
        """

        if context_max_length is not None and context_max_length < 1:
<<<<<<< HEAD
            error_msg = (
                "'context_max_length' must not be less than 1. "
                "If you don't want context, try flattening the dataset. "
                "'context_max_length' : {})".format(context_max_length)
            )
            _LOGGER.error(error_msg)
            raise ValueError(error_msg)

        if context_max_depth is not None and context_max_depth < 0:
            error_msg = (
                "'context_max_depth' must not be negative. "
                "'context_max_depth' : {}".format(context_max_depth)
            )
            _LOGGER.error(error_msg)
            raise ValueError(error_msg)
=======
            error_msg = "'context_max_length' must not be less than 1. " \
                        "If you don't want context, try flattening the dataset. " \
                        f"'context_max_length' : {context_max_length})"
            log_and_raise_error(ValueError, _LOGGER, error_msg)

        if context_max_depth is not None and context_max_depth < 0:
            error_msg = "'context_max_depth' must not be negative. " \
                        f"'context_max_depth' : {context_max_length}"
            log_and_raise_error(ValueError, _LOGGER, error_msg)
>>>>>>> c995c846

        self._context_max_depth = context_max_depth
        self._context_max_size = context_max_length

        super().__init__(
            dataset,
            batch_size,
            sort_key=sort_key,
            shuffle=shuffle,
            seed=seed,
            internal_random_state=internal_random_state,
        )

    def _get_node_context(self, node):
        """Generates a list of examples that make up the context of the provided node,
        truncated to adhere to 'context_max_depth' and 'context_max_length' limitations.

        Parameters
        ----------
        node : Node
            The Hierarchical dataset node the context should be retrieved for.

        Returns
        -------
        list(Example)
            A list of examples that make up the context of the provided node,
            truncated to adhere to 'context_max_depth' and 'context_max_length'
            limitations.

        """
        context_iterator = HierarchicalDataset._get_node_context(
            node, self._context_max_depth
        )
        context = list(context_iterator)

        if self._context_max_size is not None:
            # if context max size is defined, truncate it
            context = context[-self._context_max_size :]

        # add the example to the end of its own context
        context.append(node.example)

        return context

    def _create_batch(self, nodes):
        """
        Creates a batch from the passed nodes.
        Parameters
        ----------
        nodes : list(Node)
            Nodes that should be contained in the batch

        Returns
        -------
        (namedtuple, namedtuple)
            a tuple of two namedtuples, input batch and target batch, containing the
            input and target fields of the batch respectively.

        """

        input_batch_dict, target_batch_dict = {}, {}

        for field in self._dataset.fields:
            # list of matrices containing numericalized contexts for the current field
            field_contextualized_example_matrices = []

            for node in nodes:

                # all examples that make up the current node's context
                node_context_examples = self._get_node_context(node)

                # the length to which all the rows are padded (or truncated)
                pad_length = Iterator._get_pad_length(field, node_context_examples)

                # empty matrix to be filled with numericalized fields
                n_rows = len(node_context_examples)
                matrix = np.empty(shape=(n_rows, pad_length))

                # non-sequential fields all have length = 1, no padding necessary
                should_pad = True if field.is_sequential else False

                for i, example in enumerate(node_context_examples):
                    # Get cached value
                    row = field.get_numericalization_for_example(example)

                    if should_pad:
                        row = field.pad_to_length(row, pad_length)

                    # set the matrix row to the numericalized, padded array
                    matrix[i] = row

                field_contextualized_example_matrices.append(matrix)

            if field.is_target:
                target_batch_dict[field.name] = field_contextualized_example_matrices

            else:
                input_batch_dict[field.name] = field_contextualized_example_matrices

        input_batch = self.input_batch_class(**input_batch_dict)
        target_batch = self.target_batch_class(**target_batch_dict)

        return input_batch, target_batch

    def _data(self):
        """Generates a list of Nodes to be used in batch iteration.
        Returns
        -------
        list(Node)
            a list of Nodes
        """
        dataset_nodes = list(self._dataset._node_iterator())

        if self.shuffle:
            # shuffle the indices
            indices = list(range(len(self._dataset)))
            self.shuffler.shuffle(indices)

            # creates a new list of nodes
            dataset_nodes = [dataset_nodes[i] for i in indices]

        if self.sort_key is not None:
            dataset_nodes.sort(key=lambda node: self.sort_key(node.example))

        return dataset_nodes

    def __repr__(self):
        return (
            "{}[batch_size: {}, batch_to_matrix: {}, sort_key: {}, "
            "shuffle: {}, context_max_length: {}, context_max_depth: {}]".format(
                self.__class__.__name__,
                self.batch_size,
                self.batch_to_matrix,
                self.sort_key,
                self.shuffle,
                self._context_max_size,
                self._context_max_depth,
            )
        )<|MERGE_RESOLUTION|>--- conflicted
+++ resolved
@@ -99,18 +99,9 @@
 
         if self.shuffle:
             if seed is None and internal_random_state is None:
-<<<<<<< HEAD
-                error_msg = (
-                    "If shuffle==True, either seed or "
-                    "internal_random_state have to be != None."
-                )
-                _LOGGER.error(error_msg)
-                raise ValueError(error_msg)
-=======
                 error_msg = "If shuffle==True, either seed or " \
                             "internal_random_state have to be != None."
                 log_and_raise_error(ValueError, _LOGGER, error_msg)
->>>>>>> c995c846
 
             self.shuffler = Random(seed)
 
@@ -225,17 +216,9 @@
         """
 
         if not self.shuffle:
-<<<<<<< HEAD
-            error_msg = (
-                "Iterator with shuffle=False does not have " "an internal random state."
-            )
-            _LOGGER.error(error_msg)
-            raise RuntimeError(error_msg)
-=======
             error_msg = "Iterator with shuffle=False does not have " \
                         "an internal random state."
             log_and_raise_error(RuntimeError, _LOGGER, error_msg)
->>>>>>> c995c846
 
         return self.shuffler.getstate()
 
@@ -257,17 +240,9 @@
         """
 
         if not self.shuffle:
-<<<<<<< HEAD
-            error_msg = (
-                "Iterator with shuffle=False does not have " "an internal random state."
-            )
-            _LOGGER.error(error_msg)
-            raise RuntimeError(error_msg)
-=======
             error_msg = "Iterator with shuffle=False does not have " \
                         "an internal random state."
             log_and_raise_error(RuntimeError, _LOGGER, error_msg)
->>>>>>> c995c846
 
         self.shuffler.setstate(state)
 
@@ -491,18 +466,9 @@
         """
 
         if sort_key is None and bucket_sort_key is None:
-<<<<<<< HEAD
-            error_msg = (
-                "For BucketIterator to work, either sort_key or "
-                "bucket_sort_key must be != None."
-            )
-            _LOGGER.error(error_msg)
-            raise ValueError(error_msg)
-=======
             error_msg = "For BucketIterator to work, either sort_key or " \
                         "bucket_sort_key must be != None."
             log_and_raise_error(ValueError, _LOGGER, error_msg)
->>>>>>> c995c846
 
         super().__init__(
             dataset, batch_size, sort_key=sort_key, shuffle=shuffle, seed=seed
@@ -642,23 +608,6 @@
         """
 
         if context_max_length is not None and context_max_length < 1:
-<<<<<<< HEAD
-            error_msg = (
-                "'context_max_length' must not be less than 1. "
-                "If you don't want context, try flattening the dataset. "
-                "'context_max_length' : {})".format(context_max_length)
-            )
-            _LOGGER.error(error_msg)
-            raise ValueError(error_msg)
-
-        if context_max_depth is not None and context_max_depth < 0:
-            error_msg = (
-                "'context_max_depth' must not be negative. "
-                "'context_max_depth' : {}".format(context_max_depth)
-            )
-            _LOGGER.error(error_msg)
-            raise ValueError(error_msg)
-=======
             error_msg = "'context_max_length' must not be less than 1. " \
                         "If you don't want context, try flattening the dataset. " \
                         f"'context_max_length' : {context_max_length})"
@@ -668,7 +617,6 @@
             error_msg = "'context_max_depth' must not be negative. " \
                         f"'context_max_depth' : {context_max_length}"
             log_and_raise_error(ValueError, _LOGGER, error_msg)
->>>>>>> c995c846
 
         self._context_max_depth = context_max_depth
         self._context_max_size = context_max_length
