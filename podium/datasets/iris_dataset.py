from sklearn.datasets import load_iris

from podium.datasets import Dataset
from podium.storage import ExampleFactory, Field


class IrisDataset(Dataset):
    """This is the classic Iris dataset. This is perhaps the best known database to be
    found in the pattern recognition literature.

    The fields of this dataset are:
        sepal_length - float
        sepal_width - float
        petal_length - float
        petal_width - float
        species - int, specifying iris species
    """

    def __init__(self):
        """Loads the Iris dataset."""
        x, y = load_iris(return_X_y=True)

        fields = IrisDataset._get_default_fields()
        example_factory = ExampleFactory(fields)

        data = ((*x_, y_) for x_, y_ in zip(x, y))

        examples = list(map(example_factory.from_list, data))
        super().__init__(examples, fields)

    @staticmethod
    def _get_default_fields():
        def identity(x):
            return x

<<<<<<< HEAD
        sepal_len_field = Field("sepal_length", tokenizer=None,
                                numericalizer=identity,
                                keep_raw=True)
        sepal_width_field = Field("sepal_width", tokenizer=None,
                                  numericalizer=identity,
                                  keep_raw=True)
        petal_len_field = Field("petal_length", tokenizer=None,
                                numericalizer=identity,
                                keep_raw=True)
        petal_width_field = Field("petal_width", tokenizer=None,
                                  numericalizer=identity,
                                  keep_raw=True)

        species_field = Field("species", tokenizer=None, keep_raw=True,
                              numericalizer=identity, is_target=True)

        return sepal_len_field, sepal_width_field, \
            petal_len_field, petal_width_field, \
            species_field
=======
        sepal_len_field = Field(
            "sepal_length",
            tokenize=False,
            custom_numericalize=identity,
            store_as_raw=True,
        )
        sepal_width_field = Field(
            "sepal_width", tokenize=False, custom_numericalize=identity, store_as_raw=True
        )
        petal_len_field = Field(
            "petal_length",
            tokenize=False,
            custom_numericalize=identity,
            store_as_raw=True,
        )
        petal_width_field = Field(
            "petal_width", tokenize=False, custom_numericalize=identity, store_as_raw=True
        )

        species_field = Field(
            "species",
            tokenize=False,
            store_as_raw=True,
            custom_numericalize=identity,
            is_target=True,
        )

        return (
            sepal_len_field,
            sepal_width_field,
            petal_len_field,
            petal_width_field,
            species_field,
        )
>>>>>>> 054dfd32
<|MERGE_RESOLUTION|>--- conflicted
+++ resolved
@@ -33,51 +33,24 @@
         def identity(x):
             return x
 
-<<<<<<< HEAD
-        sepal_len_field = Field("sepal_length", tokenizer=None,
-                                numericalizer=identity,
-                                keep_raw=True)
-        sepal_width_field = Field("sepal_width", tokenizer=None,
-                                  numericalizer=identity,
-                                  keep_raw=True)
-        petal_len_field = Field("petal_length", tokenizer=None,
-                                numericalizer=identity,
-                                keep_raw=True)
-        petal_width_field = Field("petal_width", tokenizer=None,
-                                  numericalizer=identity,
-                                  keep_raw=True)
-
-        species_field = Field("species", tokenizer=None, keep_raw=True,
-                              numericalizer=identity, is_target=True)
-
-        return sepal_len_field, sepal_width_field, \
-            petal_len_field, petal_width_field, \
-            species_field
-=======
         sepal_len_field = Field(
-            "sepal_length",
-            tokenize=False,
-            custom_numericalize=identity,
-            store_as_raw=True,
+            "sepal_length", tokenizer=None, numericalizer=identity, keep_raw=True
         )
         sepal_width_field = Field(
-            "sepal_width", tokenize=False, custom_numericalize=identity, store_as_raw=True
+            "sepal_width", tokenizer=None, numericalizer=identity, keep_raw=True
         )
         petal_len_field = Field(
-            "petal_length",
-            tokenize=False,
-            custom_numericalize=identity,
-            store_as_raw=True,
+            "petal_length", tokenizer=None, numericalizer=identity, keep_raw=True
         )
         petal_width_field = Field(
-            "petal_width", tokenize=False, custom_numericalize=identity, store_as_raw=True
+            "petal_width", tokenizer=None, numericalizer=identity, keep_raw=True
         )
 
         species_field = Field(
             "species",
-            tokenize=False,
-            store_as_raw=True,
-            custom_numericalize=identity,
+            tokenizer=None,
+            keep_raw=True,
+            numericalizer=identity,
             is_target=True,
         )
 
@@ -87,5 +60,4 @@
             petal_len_field,
             petal_width_field,
             species_field,
-        )
->>>>>>> 054dfd32
+        )