--- conflicted
+++ resolved
@@ -184,14 +184,9 @@
         """
 
         if attr in self.field_dict:
-<<<<<<< HEAD
-
-            def attr_generator():
-                for x in self.examples:
-=======
+
             def attr_generator(dataset, attr):
                 for x in dataset.examples:
->>>>>>> 6227ea3f
                     yield getattr(x, attr)
 
             return attr_generator(self, attr)
