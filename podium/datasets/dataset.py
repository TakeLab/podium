--- conflicted
+++ resolved
@@ -326,11 +326,7 @@
             A key to use for sorting dataset examples, used for batching
             together examples with similar lengths to minimize padding.
         """
-<<<<<<< HEAD
-=======
-        self._examples = examples
-        self.sort_key = sort_key
->>>>>>> a84c207a
+
         super().__init__(fields)
         self._examples = list(examples)
         self.sort_key = sort_key
