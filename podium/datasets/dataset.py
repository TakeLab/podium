--- conflicted
+++ resolved
@@ -8,22 +8,11 @@
 from podium.storage.example_factory import Example
 
 
-<<<<<<< HEAD
-class Dataset(ABC):
-    """General purpose container for datasets defining some common methods.
-
-     A dataset is a list of `Example` classes, along with the corresponding
-        `Field` classes, which process the columns of each example.
-=======
-_LOGGER = logging.getLogger(__name__)
-
-
 class Dataset(DatasetABC):
     """A general purpose container for datasets.
     A dataset is a shallow wrapper for a list of `Example` classes which
     store the instance data as well as the corresponding `Field` classes,
     which process the columns of each example.
->>>>>>> f712a9e7
 
     Attributes
     ----------
@@ -191,53 +180,8 @@
                 examples=filtered_examples, fields=self.fields, sort_key=self.sort_key
             )
 
-<<<<<<< HEAD
-        filtered_examples = [copy.deepcopy(ex) for ex in self.examples if predicate(ex)]
-        fields_copy = copy.deepcopy(self.fields)
-
-        return Dataset(
-            examples=filtered_examples, fields=fields_copy, sort_key=self.sort_key
-        )
-
-    def finalize_fields(self, *args):
-        """
-        Builds vocabularies of all the non-eager fields in the dataset,
-        from the Dataset objects given as \\*args and then finalizes all the
-        fields.
-
-        Parameters
-        ----------
-        \\*args
-            A variable number of Dataset objects from which to build the
-            vocabularies for non-eager fields. If none provided, the
-            vocabularies are built from this Dataset (self).
-        """
-
-        # if there are non-eager fields, we need to build their vocabularies
-        fields_to_build = [f for f in self.fields if not f.eager and f.use_vocab]
-        if fields_to_build:
-            # there can be multiple datasets we want to iterate over
-            data_sources = [arg for arg in args if isinstance(arg, Dataset)]
-
-            # use self as a data source if no other given
-            if not data_sources:
-                data_sources.append(self)
-
-            # for each example in each dataset,
-            # update _all_ non-eager fields
-            for dataset in data_sources:
-                for example in dataset:
-                    for field in fields_to_build:
-                        _, tokenized = example[field.name]
-                        field.update_vocab(tokenized)
-
-        for field in self.fields:
-            if not field.finalized:
-                field.finalize()
-=======
     def filtered(self, predicate: Callable[[Example], bool]) -> "DatasetABC":
         return self.filter(predicate, inplace=False)
->>>>>>> f712a9e7
 
     def split(
         self,
