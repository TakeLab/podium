--- conflicted
+++ resolved
@@ -7,10 +7,7 @@
 
 import numpy as np
 
-<<<<<<< HEAD
-=======
 from podium.util import log_and_raise_error
->>>>>>> c995c846
 
 _LOGGER = logging.getLogger(__name__)
 
@@ -46,17 +43,9 @@
 
     def __missing__(self, key):
         if self._default_factory is None:
-<<<<<<< HEAD
-            error_msg = (
-                "Default factory is not defined and key is not in " "the dictionary."
-            )
-            _LOGGER.error(error_msg)
-            raise KeyError
-=======
             error_msg = "Default factory is not defined and key is not in " \
                         "the dictionary."
             log_and_raise_error(KeyError, _LOGGER, error_msg)
->>>>>>> c995c846
         return self._default_factory()
 
 
@@ -164,18 +153,9 @@
             If unknown symbol is not present in the vocab.
         """
         if self._default_unk_index is None:
-<<<<<<< HEAD
-            error_msg = (
-                "Unknown symbol is not present in the vocab but "
-                "the user asked for the word that isn't in the vocab."
-            )
-            _LOGGER.error(error_msg)
-            raise ValueError(error_msg)
-=======
             error_msg = "Unknown symbol is not present in the vocab but " \
                         "the user asked for the word that isn't in the vocab."
             log_and_raise_error(ValueError, _LOGGER, error_msg)
->>>>>>> c995c846
         return self._default_unk_index
 
     def get_freqs(self):
@@ -193,18 +173,9 @@
             and the vocab is finalized.
         """
         if self.finalized and not self._keep_freqs:
-<<<<<<< HEAD
-            error_msg = (
-                "User specified that frequencies aren't kept in "
-                "vocabulary but the get_freqs method is called."
-            )
-            _LOGGER.error(error_msg)
-            raise RuntimeError(error_msg)
-=======
             error_msg = "User specified that frequencies aren't kept in " \
                         "vocabulary but the get_freqs method is called."
             log_and_raise_error(RuntimeError, _LOGGER, error_msg)
->>>>>>> c995c846
         return self._freqs
 
     def padding_index(self):
@@ -257,20 +228,10 @@
             log_and_raise_error(RuntimeError, _LOGGER, error_msg)
 
         if isinstance(values, str):
-<<<<<<< HEAD
-            error_msg = (
-                "Vocabulary doesn't support adding a string. "
-                "If you need single word added to vocab,"
-                " you should wrap it to an iterable."
-            )
-            _LOGGER.error(error_msg)
-            raise TypeError(error_msg)
-=======
             error_msg = "Vocabulary doesn't support adding a string. " \
                         "If you need single word added to vocab," \
                         " you should wrap it to an iterable."
             log_and_raise_error(TypeError, _LOGGER, error_msg)
->>>>>>> c995c846
             # if it is a string characters of a string will be added to counter
             # instead of whole string
 
@@ -278,22 +239,11 @@
             other_vocab = values
 
             if other_vocab._freqs is None:
-<<<<<<< HEAD
-                error_msg = (
-                    "Error while adding Vocabs inplace. "
-                    "RHS Vocab doesn't have word frequencies stored."
-                    " Try adding a non-finalized vocab or or a Vocab with "
-                    "`keep_freqs` enabled."
-                )
-                _LOGGER.error(error_msg)
-                raise RuntimeError(error_msg)
-=======
                 error_msg = "Error while adding Vocabs inplace. " \
                             "RHS Vocab doesn't have word frequencies stored." \
                             " Try adding a non-finalized vocab or or a Vocab with " \
                             "`keep_freqs` enabled."
                 log_and_raise_error(RuntimeError, _LOGGER, error_msg)
->>>>>>> c995c846
 
             # unique is used instead of set to somewhat preserve ordering
             self.specials = list(unique(chain(self.specials, other_vocab.specials)))
@@ -378,18 +328,9 @@
                 return new_vocab
 
             else:
-<<<<<<< HEAD
-                error_msg = (
-                    "Vocab addition error. When adding up two Vocabs "
-                    "both must be either finalized or not finalized."
-                )
-                _LOGGER.error(error_msg)
-                raise RuntimeError(error_msg)
-=======
                 error_msg = "Vocab addition error. When adding up two Vocabs " \
                             "both must be either finalized or not finalized."
                 log_and_raise_error(RuntimeError, _LOGGER, error_msg)
->>>>>>> c995c846
         else:
             new_vocab = Vocab(
                 specials=self.specials,
@@ -457,18 +398,9 @@
             If the vocabulary is not finalized.
         """
         if not self.finalized:
-<<<<<<< HEAD
-            error_msg = (
-                "Cannot numericalize if the vocabulary has not been "
-                "finalized because itos and stoi are not yet built."
-            )
-            _LOGGER.error(error_msg)
-            raise RuntimeError(error_msg)
-=======
             error_msg = "Cannot numericalize if the vocabulary has not been " \
                         "finalized because itos and stoi are not yet built."
             log_and_raise_error(RuntimeError, _LOGGER, error_msg)
->>>>>>> c995c846
         return np.array([self.stoi[token] for token in data])
 
     def reverse_numericalize(self, numericalized_data: Iterable):
@@ -491,18 +423,9 @@
             If the vocabulary is not finalized.
         """
         if not self.finalized:
-<<<<<<< HEAD
-            error_msg = (
-                "Cannot reverse numericalize if the vocabulary has not been "
-                "finalized because itos and stoi are not yet built."
-            )
-            _LOGGER.error(error_msg)
-            raise RuntimeError(error_msg)
-=======
             error_msg = "Cannot reverse numericalize if the vocabulary has not been " \
                         "finalized because itos and stoi are not yet built."
             log_and_raise_error(RuntimeError, _LOGGER, error_msg)
->>>>>>> c995c846
         return [self.itos[i] for i in numericalized_data]
 
     @property
