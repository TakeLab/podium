--- conflicted
+++ resolved
@@ -115,12 +115,6 @@
         self.stoi.update({k: v for v, k in enumerate(self.itos)})
 
         self._max_size = max_size
-<<<<<<< HEAD
-        _LOGGER.debug("Vocabulary has been created and initialized.")
-=======
-        self.eager = eager
-        self.finalized = False  # flag to know if we're ready to numericalize
->>>>>>> 7b88126a
 
     @staticmethod
     def _init_default_unk_index(specials):
@@ -385,11 +379,7 @@
 
         if not self._keep_freqs:
             self._freqs = None  # release memory
-<<<<<<< HEAD
-        _LOGGER.debug("Vocabulary is finalized.")
-=======
         self.finalized = True
->>>>>>> 7b88126a
 
     def numericalize(self, data):
         """Method numericalizes given tokens.
