--- conflicted
+++ resolved
@@ -510,11 +510,8 @@
 
     def __repr__(self):
         return "{}[finalized: {}, size: {}]".format(
-<<<<<<< HEAD
             self.__class__.__name__, self.finalized, len(self)
         )
-=======
-            self.__class__.__name__, self.finalized, len(self))
 
     def __getitem__(self, token):
         """Returns the token index of the passed token. If the passed token has no index,
@@ -538,10 +535,11 @@
         """
 
         if not self.finalized:
-            error_msg = "Cannot numericalize if the vocabulary has not been " \
-                        "finalized because itos and stoi are not yet built."
+            error_msg = (
+                "Cannot numericalize if the vocabulary has not been "
+                "finalized because itos and stoi are not yet built."
+            )
             _LOGGER.error(error_msg)
             raise RuntimeError(error_msg)
 
-        return self.stoi[token]
->>>>>>> 6227ea3f
+        return self.stoi[token]