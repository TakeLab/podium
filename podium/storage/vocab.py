"""Module contains classes related to the vocabulary."""
<<<<<<< HEAD
import abc
import logging
=======
import warnings
>>>>>>> ad753b7a
from collections import Counter
from enum import Enum
from itertools import chain
from typing import Iterable, Union

import numpy as np


def unique(values: Iterable):
    """Generator that iterates over the first occurrence of every value in values,
    preserving original order.

    Parameters
    ----------
    values: Iterable
        Iterable of values

    Yields
    -------
        the first occurrence of every value in values, preserving order.
    """
    seen = set()
    for element in values:
        if element in seen:
            continue
        seen.add(element)
        yield element


# Make specials singletons
class Special(str):
    @abc.abstractmethod
    def apply(self, sequence_or_token):
        # Method should ONLY be used in Vocab.numericalize
        pass

    def __hash__(self):
        # Hash class instead of value
        return hash(self.__class__)

    def __eq__(self, other):
        # Check equals via class instead of value
        return self.__class__ == other.__class__


class BOS(Special):
    def __new__(cls, token='<BOS>'):
        return super(BOS, cls).__new__(cls, token)

    def apply(self, sequence):
        return [self] + sequence 


class EOS(Special):
    def __new__(cls, token='<EOS>'):
        return super(EOS, cls).__new__(cls, token)

    def apply(self, sequence):
        return sequence + [self]

#################
# Core specials #
#################

class MASK(Special):
    def __new__(cls, token='<MASK>'):
        return super(MASK, cls).__new__(cls, token)

    def apply(self, sequence):
        # Core special, handled by Vocab
        return sequence

class UNK(Special):
    def __new__(cls, token='<UNK>'):
        return super(UNK, cls).__new__(cls, token)

    def apply(self, sequence):
        # Core special, handled by Vocab
        return sequence

class PAD(Special):
    def __new__(cls, token='<PAD>'):
        return super(PAD, cls).__new__(cls, token)

    def apply(self, sequence):
        # Core special, handled by Vocab
        return sequence


class Vocab:
    """Class for storing vocabulary. It supports frequency counting and size
    limiting.

    Attributes
    ----------
    finalized : bool
        true if the vocab is finalized, false otherwise
    itos : list
        list of words
    stoi : dict
        mapping from word string to index
    """

    def __init__(
        self,
        max_size=None,
        min_freq=1,
        specials=(UNK(), PAD()),
        keep_freqs=False,
        eager=True
    ):
        """Vocab constructor. Specials are first in the vocabulary.

        Parameters
        ----------
        max_size : int
            maximal vocab size
        min_freq : int
            words with frequency lower than this will be removed
        specials : iter(SpecialVocabSymbols) | None
            collection of special symbols.
            Can be None.
        keep_freqs : bool
            if true word frequencies will be saved for later use on
            the finalization
        """
        self._freqs = Counter()
        self._keep_freqs = keep_freqs
        self._min_freq = min_freq

        self.specials = () if specials is None else specials
        if not isinstance(self.specials, (tuple, list)):
            self.specials = (self.specials,)
        self._has_specials = len(self.specials) > 0

        # Apply uniqueness check
        if len(specials) > len(set(specials)):
            error_msg = (
                f"Specials may not contain multiple instances of same type."
            )
            raise ValueError(error_msg)

        self.itos = list(self.specials)
        #self._default_unk_index = self._init_default_unk_index(self.specials)
        self.stoi = {k: v for v, k in enumerate(self.itos)}

        self._max_size = max_size
        self.eager = eager
        self.finalized = False  # flag to know if we're ready to numericalize

    @classmethod
    def from_itos(cls, itos):
        """Method constructs a vocab from a predefined index-to-string mapping.

        Parameters
        ----------
            itos: list | tuple
                The index-to-string mapping for tokens in the vocabulary
        """
        specials = [token for token in itos if isinstance(token, Special)]

        vocab = cls(specials=specials)
        vocab.itos = itos
        vocab.stoi = {k: v for k,v in enumerate(itos)}
        vocab.finalized = True

        return vocab

    @classmethod
    def from_stoi(cls, stoi):
        """Method constructs a vocab from a predefined index-to-string mapping.

        Parameters
        ----------
            stoi: dict
                The string-to-index mapping for the vocabulary
        """
        specials = [token for token in stoi.keys() if isinstance(token, Special)]

        vocab = cls(specials=specials)
        vocab.stoi = stoi
        vocab_max_index = max(stoi.values())
        itos = [None]*(vocab_max_index+1)
        for token, index in stoi.items():
            itos[index] = token
        vocab.itos = itos
        vocab.finalized = True

        return vocab

    def get_freqs(self):
        """Method obtains vocabulary frequencies.

        Returns
        -------
        freq : Counter
            mapping frequency for every word

        Raises
        ------
        RuntimeError
            If the user stated that he doesn't want to keep frequencies
            and the vocab is finalized.
        """
        if self.finalized and not self._keep_freqs:
            raise RuntimeError(
                "User specified that frequencies aren't kept in "
                "vocabulary but the get_freqs method is called."
            )
        return self._freqs

    def padding_index(self):
        """Method returns padding symbol index.

        Returns
        -------
        pad_symbol_index : int
            padding symbol index in the vocabulary

        Raises
        ------
        ValueError
            If the padding symbol is not present in the vocabulary.
        """
        if PAD not in self.stoi:
            raise ValueError("Padding symbol is not in the vocabulary.")
        return self.stoi[PAD]

    def __iadd__(self, values: Union["Vocab", Iterable]):
        """Adds additional values or another Vocab to this Vocab.

        Parameters
        ----------
        values : Iterable or Vocab
            Values to be added to this Vocab.
            If Vocab, all of the token frequencies and specials from that Vocab will be
            added to this Vocab.

            If Iterable, all of the tokens from the Iterable will be added to this Vocab,
            increasing the frequencies of those tokens.

        Returns
        -------
        vocab : Vocab
            Returns current Vocab instance to enable chaining

        Raises
        ------
        RuntimeError
            If the current vocab is finalized, if 'values' is a string or if the
            RHS Vocab doesn't contain token frequencies.

        TypeError
            If the values cannot be iterated over.
        """
        if self.finalized:
            raise RuntimeError("Once finalized, vocabulary cannot be changed.")

        if isinstance(values, str):
            raise TypeError(
                "Vocabulary doesn't support adding a string. "
                "If you need single word added to vocab,"
                " you should wrap it to an iterable."
            )
            # if it is a string characters of a string will be added to counter
            # instead of whole string

        if isinstance(values, Vocab):
            other_vocab = values

            if other_vocab._freqs is None:
                raise RuntimeError(
                    "Error while adding Vocabs inplace. "
                    "RHS Vocab doesn't have word frequencies stored."
                    " Try adding a non-finalized vocab or or a Vocab with "
                    "`keep_freqs` enabled."
                )

            # unique is used instead of set to somewhat preserve ordering
            self.specials = list(unique(chain(self.specials, other_vocab.specials)))
            self._has_specials = len(self.specials) > 0
            self._itos = list(self.specials)
            self._freqs += other_vocab._freqs  # add freqs to this instance

        else:
            try:
                self._freqs.update(
                    value for value in values if value not in self.specials
                )
            except TypeError:
                raise TypeError("Vocab supports only adding another Vocab or iterable.")
        return self

    def __add__(self, values: Union["Vocab", Iterable]):
        """Method allows a vocabulary to be added to current vocabulary or
        that a set of values is added to the vocabulary.

        If max_size if None for any of the two Vocabs, the max_size of the resulting Vocab
        will also be None. If they are both defined, the max_size of the resulting Vocab
        will be the sum of max_sizes.

        Parameters
        ----------
        values : Iterable or Vocab
            If Vocab, a new Vocab will be created containing all of the special symbols
            and tokens from both Vocabs.
            If Iterable, a new Vocab will be returned containing a copy of this Vocab
            with the iterables' tokens added.

        Returns
        -------
        Vocab
            Returns a new Vocab

        Raises
        ------
        RuntimeError
            If this vocab is finalized and values are tried to be added, or
            if both Vocabs are not either both finalized or not finalized.
        """
        if isinstance(values, Vocab):
            other_vocab = values
            specials = tuple(unique(chain(self.specials, other_vocab.specials)))

            if self._max_size is None or other_vocab._max_size is None:
                max_size = None

            else:
                max_size = self._max_size + other_vocab._max_size

            new_vocab = Vocab(
                specials=specials,
                max_size=max_size,
                min_freq=min(self._min_freq, other_vocab._min_freq),
                keep_freqs=self._keep_freqs or other_vocab._keep_freqs,
            )

            if (
                self.finalized
                and other_vocab.finalized
                and self._keep_freqs
                and other_vocab._keep_freqs
                or not self.finalized
                and not other_vocab.finalized
            ):
                # If both have _freqs add them together
                new_freqs = self._freqs + other_vocab._freqs
                new_vocab._freqs = new_freqs
                if self.finalized:
                    new_vocab.finalize()
                return new_vocab

            elif self.finalized and other_vocab.finalized:
                new_vocab += self.itos
                new_vocab += other_vocab.itos

                new_vocab.finalize()
                return new_vocab

            else:
                raise RuntimeError(
                    "Vocab addition error. When adding up two Vocabs "
                    "both must be either finalized or not finalized."
                )
        else:
            new_vocab = Vocab(
                specials=self.specials,
                max_size=self._max_size,
                min_freq=self._min_freq,
                keep_freqs=self._keep_freqs,
            )
            new_vocab += self
            new_vocab += values
            if self.finalized:
                new_vocab.finalize()
            return new_vocab

    def finalize(self):
        """Method finalizes vocab building. It also releases frequency counter
        if user set not to keep them.

        Raises
        ------
        RuntimeError
            If the vocab is already finalized.
        """
        if self.finalized:
            warnings.warn(
                "Vocabulary is finalized already. "
                "This should be used only if multiple fields "
                "use same vocabulary."
            )
            return

        # construct stoi and itos, sort by frequency
        words_and_freqs = sorted(
            self._freqs.items(), key=lambda tup: tup[1], reverse=True
        )
        if self._max_size is None:
            self._max_size = len(words_and_freqs) + len(self.itos)
            # vocab + specials
        for word, freq in words_and_freqs:
            if freq < self._min_freq or len(self.itos) >= self._max_size:
                break
            self.itos.append(word)
            self.stoi[word] = len(self.stoi)

        if not self._keep_freqs:
            self._freqs = None  # release memory
        self.finalized = True

    def numericalize(self, data):
        """Method numericalizes given tokens.

        Parameters
        ----------
        data : iter(str)
            iterable collection of tokens

        Returns
        -------
        numericalized_vector : array-like
            numpy array of numericalized tokens

        Raises
        ------
        RuntimeError
            If the vocabulary is not finalized.
        """
        if not self.finalized:
            raise RuntimeError(
                "Cannot numericalize if the vocabulary has not been "
                "finalized because itos and stoi are not yet built."
            )

        if UNK in self.stoi:
            # In order to replace unknown token with UNK, right now both UNK
            # has to be present in the Vocab and filter_unk has to be set.
            # I'm not sure in which case UNK would be present but filter_unk
            # would be set to True.
            return np.array([self.stoi[token] if token in stoi else stoi[UNK]
                             for token in data])
        else:
            # Either UNK is not in Vocab or the user has requested unknown tokens
            # to be filtered out of the instances.
            return np.array([self.stoi[token] for token in data if token in stoi])

    def reverse_numericalize(self, numericalized_data: Iterable):
        """Transforms an iterable containing numericalized data into a list of tokens.
        The tokens are read from this Vocab's itos and no additional processing is done.

        Parameters
        ----------
        numericalized_data: Iterable
            data to be reverse numericalized

        Returns
        -------
        list
            a list of tokens

        Raises
        ------
        RuntimeError
            If the vocabulary is not finalized.
        """
        if not self.finalized:
            raise RuntimeError(
                "Cannot reverse numericalize if the vocabulary has not been "
                "finalized because itos and stoi are not yet built."
            )
        return [self.itos[i] for i in numericalized_data]

    @property
    def has_specials(self):
        """Property that checks if the vocabulary contains special symbols.

        Returns
        -------
        flag : bool
            true if the vocabulary has special symbols, false otherwise.
        """
        return self._has_specials

    def __len__(self):
        """Method calculates vocab lengths including special symbols.

        Returns
        -------
        length : int
            vocab size including special symbols
        """
        if self.finalized:
            return len(self.itos)
        return len(self._freqs)

    def __eq__(self, other):
        """Two vocabs are same if they have same finalization status, their
        stoi and itos mappings are same and their frequency counters are same.

        Parameters
        ----------
        other : object
            object for which we want to knwo equality propertiy

        Returns
        -------
        equal : bool
            true if two vocabs are same, false otherwise
        """
        if not isinstance(other, Vocab):
            return False
        if self.finalized != other.finalized:
            return False
        if self._freqs != other._freqs:
            return False
        if self.stoi != other.stoi:
            return False
        if self.itos != other.itos:
            return False
        return True

    def __iter__(self):
        """Method returns iterator over vocabulary, if the vocabulary is not
        finalized iteration is done over frequency counter and special symbols
        are not included, otherwise it is performed on itos and special
        symbols are included.

        Returns
        -------
        iter
            iterator over vocab tokens
        """
        if not self.finalized:
            return iter(self._freqs.keys())
        return iter(self.itos)

    def __repr__(self):
        return f"{type(self).__name__}[finalized: {self.finalized}, size: {len(self)}]"

    def __getitem__(self, token):
        """Returns the token index of the passed token. If the passed token has no index,
        UNK token index is returned.
        Otherwise, an exception is raised.

        Parameters
        ----------
        token: str
            token whose index is to be returned.

        Returns
        -------
        int
            stoi index of the token.

        Raises
        ------
        KeyError
            If the passed token has no index and vocab has no UNK special token.
        """

        if not self.finalized:
            raise RuntimeError(
                "Cannot numericalize if the vocabulary has not been "
                "finalized because itos and stoi are not yet built."
            )

        return self.stoi[token]<|MERGE_RESOLUTION|>--- conflicted
+++ resolved
@@ -1,10 +1,6 @@
 """Module contains classes related to the vocabulary."""
-<<<<<<< HEAD
 import abc
-import logging
-=======
 import warnings
->>>>>>> ad753b7a
 from collections import Counter
 from enum import Enum
 from itertools import chain
