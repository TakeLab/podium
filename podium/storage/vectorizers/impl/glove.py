--- conflicted
+++ resolved
@@ -96,22 +96,6 @@
             NAME_DIM_MAPPING dictionary.
         """
         if name not in GloVe.NAME_URL_MAPPING.keys():
-<<<<<<< HEAD
-            error_msg = "Given name not supported, supported names are {}".format(
-                GloVe.NAME_URL_MAPPING.keys()
-            )
-            _LOGGER.error(error_msg)
-            raise ValueError(error_msg)
-        if dim not in GloVe.NAME_DIM_MAPPING[name]:
-            error_msg = (
-                "Unsupported dimension for given glove instance, {} GloVe "
-                "instance has following supported dimensions {}".format(
-                    name, GloVe.NAME_DIM_MAPPING[name]
-                )
-            )
-            _LOGGER.error(error_msg)
-            raise ValueError(error_msg)
-=======
             error_msg = "Given name not supported, supported names are " \
                         f"{GloVe.NAME_URL_MAPPING.keys()}"
             log_and_raise_error(ValueError, _LOGGER, error_msg)
@@ -120,7 +104,6 @@
                         f"{name} GloVe instance has following supported dimensions " \
                         f"{GloVe.NAME_DIM_MAPPING[name]}"
             log_and_raise_error(ValueError, _LOGGER, error_msg)
->>>>>>> c995c846
 
         url = GloVe.NAME_URL_MAPPING[name]
         LargeResource(
