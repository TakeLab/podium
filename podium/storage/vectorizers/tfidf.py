--- conflicted
+++ resolved
@@ -8,10 +8,7 @@
 import scipy.sparse as sp
 from sklearn.feature_extraction.text import TfidfTransformer
 
-<<<<<<< HEAD
-=======
 from podium.util import log_and_raise_error
->>>>>>> c995c846
 
 _LOGGER = logging.getLogger(__name__)
 
@@ -159,23 +156,6 @@
             If the vocab or fields vocab are None
         """
         if self._vocab is None and (field is None or field.vocab is None):
-<<<<<<< HEAD
-            error_msg = (
-                "Vocab is not defined. User should define vocab in constructor "
-                "or by providing field with a non-empty vocab property."
-            )
-            _LOGGER.error(error_msg)
-            raise ValueError(error_msg)
-
-        if field and field.allow_missing_data:
-            error_msg = (
-                "CountVectorizer doesn't support fields that "
-                "contain missing data: "
-                "{}, field: {}".format(str(dataset), str(field))
-            )
-            _LOGGER.error(error_msg)
-            raise ValueError(error_msg)
-=======
             error_msg = "Vocab is not defined. User should define vocab in constructor "\
                         "or by providing field with a non-empty vocab property."
             log_and_raise_error(ValueError, _LOGGER, error_msg)
@@ -185,7 +165,6 @@
                         "contain missing data: " \
                         f"{dataset}, field: {field}"
             log_and_raise_error(ValueError, _LOGGER, error_msg)
->>>>>>> c995c846
 
         self._vocab = field.vocab if self._vocab is None else self._vocab
         self._init_special_indexes()
@@ -227,25 +206,12 @@
                 data=examples, unpack_data=partial(self._get_example_values, field=field)
             )
         elif is_tokens_tensor:
-<<<<<<< HEAD
-            return self._build_count_matrix(
-                data=examples, unpack_data=self._get_tensor_values
-            )
-        error_msg = (
-            "Invalid method arguments. Method expects tensors of numericalized "
-            "tokens as examples or dataset as collection of examples from which "
-            " with given field to extract data."
-        )
-        _LOGGER.error(error_msg)
-        raise ValueError(error_msg)
-=======
             return self._build_count_matrix(data=examples,
                                             unpack_data=self._get_tensor_values)
         error_msg = "Invalid method arguments. Method expects tensors of numericalized "\
                     "tokens as examples or dataset as collection of examples from which "\
                     " with given field to extract data."
         log_and_raise_error(ValueError, _LOGGER, error_msg)
->>>>>>> c995c846
 
 
 class TfIdfVectorizer(CountVectorizer):
@@ -313,18 +279,9 @@
         """
         super(TfIdfVectorizer, self).fit(dataset=dataset, field=field)
         if dataset is None or field is None:
-<<<<<<< HEAD
-            error_msg = (
-                "dataset or field mustn't be None, given dataset: "
-                "{}, field: {}".format(str(dataset), str(field))
-            )
-            _LOGGER.error(error_msg)
-            raise ValueError(error_msg)
-=======
             error_msg = "dataset or field mustn't be None, given dataset: "\
                         f"{dataset}, field: {field}"
             log_and_raise_error(ValueError, _LOGGER, error_msg)
->>>>>>> c995c846
         if field.name not in dataset.field_dict:
             error_msg = f"invalid field, given field: {field}"
             log_and_raise_error(ValueError, _LOGGER, error_msg)
