--- conflicted
+++ resolved
@@ -6,10 +6,7 @@
 
 from tqdm import tqdm
 
-<<<<<<< HEAD
-=======
 from podium.util import log_and_raise_error
->>>>>>> c995c846
 
 _LOGGER = logging.getLogger(__name__)
 
@@ -56,16 +53,9 @@
         If given archive file doesn't exists.
     """
     if not os.path.exists(archive_file):
-<<<<<<< HEAD
-        error_msg = "Given archive file doesn't exists. Given {}.".format(archive_file)
-        _LOGGER.error(error_msg)
-        raise ValueError(error_msg)
-    zip_ref = zipfile.ZipFile(file=archive_file, mode="r")
-=======
         error_msg = f"Given archive file doesn't exists. Given {archive_file}."
         log_and_raise_error(ValueError, _LOGGER, error_msg)
     zip_ref = zipfile.ZipFile(file=archive_file, mode='r')
->>>>>>> c995c846
     zip_ref.extractall(path=destination_dir)
     zip_ref.close()
 
@@ -87,14 +77,7 @@
         If given archive file doesn't exists.
     """
     if not os.path.exists(archive_file):
-<<<<<<< HEAD
-        error_msg = "Given archive file doesn't exists. Given {}.".format(archive_file)
-        _LOGGER.error(error_msg)
-        raise ValueError(error_msg)
-    with tarfile.open(name=archive_file, mode="r") as tar_ref:
-=======
         error_msg = "Given archive file doesn't exists. Given {archive_file}."
         log_and_raise_error(ValueError, _LOGGER, error_msg)
     with tarfile.open(name=archive_file, mode='r') as tar_ref:
->>>>>>> c995c846
         tar_ref.extractall(path=destination_dir)