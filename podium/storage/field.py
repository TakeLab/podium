"""Module contains dataset's field definition and methods for construction."""
import itertools
import logging
from collections import deque

import numpy as np

from podium.preproc.tokenizers import get_tokenizer
from podium.storage.vocab import Vocab
from podium.util import log_and_raise_error


_LOGGER = logging.getLogger(__name__)


class PretokenizationPipeline:
    def __init__(self, hooks=()):
        self.hooks = deque(hooks)

    def add_hook(self, hook):
        self.hooks.append(hook)

    def process(self, raw):
        processed = raw

        for hook in self.hooks:
            processed = hook(processed)

        return processed

    def __call__(self, raw):
        return self.process(raw)

    def clear(self):
        self.hooks.clear()


class PosttokenizationPipeline:
    def __init__(self, hooks=()):
        self.hooks = deque(hooks)

    def add_hook(self, hook):
        self.hooks.append(hook)

    def process(self, raw, tokenized):
        processed_raw, processed_tokenized = raw, tokenized

        for hook in self.hooks:
            processed_raw, processed_tokenized = hook(processed_raw, processed_tokenized)

        if processed_tokenized is not None and not isinstance(
            processed_tokenized, (list, tuple)
        ):
            processed_tokenized = list(processed_tokenized)

        return processed_raw, processed_tokenized

    def __call__(self, raw, tokenized):
        return self.process(raw, tokenized)

    def clear(self):
        self.hooks.clear()


class MultioutputField:
    """Field that does pretokenization and tokenization once and passes it to its
    output fields. Output fields are any type of field. The output fields are used only
    for posttokenization processing (posttokenization hooks and vocab updating)."""

    def __init__(self, output_fields, tokenizer="split", language="en"):
        """Field that does pretokenization and tokenization once and passes it to its
        output fields. Output fields are any type of field. The output fields are used
        only for posttokenization processing (posttokenization hooks and vocab updating).

        Parameters
        ----------
         output_fields : iterable
            iterable containig the output fields. The pretokenization hooks and tokenizer
            in these fields are ignored and only posttokenization hooks are used.
         tokenizer : str | callable
            The tokenizer that is to be used when preprocessing raw data
            (only if 'tokenize' is True). The user can provide his own
            tokenizer as a callable object or specify one of the premade
            tokenizers by a string. The available premade tokenizers are:
                - 'split' - default str.split()
                - 'spacy' - the spacy tokenizer, using the 'en' language
                model by default (unless the user provides a different
                'language' parameter)

        language : str
            The language argument for the tokenizer (if necessary, e. g. for
            spacy).
            Default is 'en'.
        """

        self.language = language
        self._tokenizer_arg = tokenizer
        self.pretokenization_pipeline = PretokenizationPipeline()
        self.tokenizer = get_tokenizer(tokenizer, language)
        self.output_fields = deque(output_fields)

    def add_pretokenize_hook(self, hook):
        """Add a pre-tokenization hook to the MultioutputField.
        If multiple hooks are added to the field, the order of their execution
        will be the same as the order in which they were added to the field,
        each subsequent hook taking the output of the previous hook as its
        input.
        If the same function is added to the Field as a hook multiple times,
        it will be executed that many times.
        The output of the final pre-tokenization hook is the raw data that the
        tokenizer will get as its input.

        Pretokenize hooks have the following signature:
            func pre_tok_hook(raw_data):
                raw_data_out = do_stuff(raw_data)
                return raw_data_out

        This can be used to eliminate encoding errors in data, replace numbers
        and names, etc.

        Parameters
        ----------
        hook : callable
            The pre-tokenization hook that we want to add to the field.
        """
        self.pretokenization_pipeline.add_hook(hook)

    def _run_pretokenization_hooks(self, data):
        """Runs pretokenization hooks on the raw data and returns the result.

        Parameters
        ----------
        data : hashable
            data to be processed

        Returns
        -------
        hashable
            processed data

        """

        return self.pretokenization_pipeline(data)

    def add_output_field(self, field):
        """
        Adds the passed field to this field's output fields.

        Parameters
        ----------
        field : Field
            Field to add to output fields.
        """
        self.output_fields.append(field)

    def preprocess(self, data):
        data = self._run_pretokenization_hooks(data)
        tokens = self.tokenizer(data)
        return tuple(field._process_tokens(data, tokens) for field in self.output_fields)

    def get_output_fields(self):
        """
        Returns an Iterable of the contained output fields.

        Returns
        -------
        Iterable :
            an Iterable of the contained output fields.
        """
        return self.output_fields

    def remove_pretokenize_hooks(self):
        """Remove all the pre-tokenization hooks that were added to the MultioutputField."""
        self.pretokenization_pipeline.clear()


class Field:
    """Holds the preprocessing and numericalization logic for a single
    field of a dataset.
    """

    def __init__(
        self,
        name,
        tokenizer="split",
        language="en",
        vocab=None,
        tokenize=True,
        store_as_raw=False,
        store_as_tokenized=False,
        eager=True,
        is_numericalizable=True,
        custom_numericalize=None,
        batch_as_matrix=True,
        padding_token=-999,
        is_target=False,
        fixed_length=None,
        allow_missing_data=False,
        missing_data_token=-1,
    ):
        """Create a Field from arguments.

        Parameters
        ----------
        name : str
            Field name, used for referencing data in the dataset.
        tokenizer : str | callable
            The tokenizer that is to be used when preprocessing raw data
            (only if 'tokenize' is True). The user can provide his own
            tokenizer as a callable object or specify one of the premade
            tokenizers by a string. The available premade tokenizers are:
                - 'split' - default str.split()
                - 'spacy' - the spacy tokenizer, using the 'en' language
                model by default (unless the user provides a different
                'language' parameter)
        language : str
            The language argument for the tokenizer (if necessary, e. g. for
            spacy).
            Default is 'en'.
        vocab : Vocab
            A vocab that this field will update after preprocessing and
            use to numericalize data.
            If None, the field won't use a vocab, in which case a custom
            numericalization function has to be given.
            Default is None.
        tokenize : bool
            Whether the data should be tokenized when being preprocessed.
            If True, the raw data will be run through the pretokenize hooks,
            tokenized using the tokenizer, run through the posttokenize hooks
            and then stored in the 'tokenized' part of the example tuple.
            If True, 'store_as_tokenized' must be False.
        store_as_raw : bool
            Whether to store untokenized preprocessed data.
            If True, the raw data will be run trough the provided pretokenize
            hooks and stored in the 'raw' part of the example tuple.
            If True, 'store_as_tokenized' must be False.
        store_as_tokenized : bool
            Whether to store the data as tokenized.
            If True, the raw data will be run through the provided posttokenize
            hooks and stored in the 'tokenized' part of the example tuple.
            If True, store_raw and tokenize must be False.
        eager : bool
            Whether to build the vocabulary online, each time the field
            preprocesses raw data.
        is_numericalizable : bool
            Whether the output of tokenizer can be numericalized.

            If true, the output of the tokenizer is presumed to be a list of tokens and
            will be numericalized using the provided Vocab or custom_numericalize.
            For numericalizable fields, Iterator will generate batch fields containing
            numpy matrices.

            If false, the output of the tokenizer is presumed to be a custom datatype.
            Posttokenization hooks aren't allowed to be added as they can't be called
            on custom datatypes. For non-numericalizable fields, Iterator will generate
            batch fields containing lists of these custom data type instances returned
            by the tokenizer.
        custom_numericalize : callable
            The numericalization function that will be called if the field
            doesn't use a vocabulary. If using custom_numericalize and padding is
            required, please ensure that the `missing_data_token` is of the same type
            as the value returned by custom_numericalize.
        batch_as_matrix: bool
            Whether the batch created for this field will be compressed into a matrix.
            This parameter is ignored if is_numericalizable is set to False.
            If True, the batch returned by an Iterator or Dataset.batch() will contain
            a matrix of numericalizations for all examples.
            If False, a list of unpadded vectors will be returned instead. For missing
            data, the value in the list will be None.
        padding_token : int
            If custom_numericalize is provided and padding the batch matrix is needed,
            this token is used to pad the end of the matrix row.
            If custom_numericalize is None, this is ignored.
        is_target : bool
            Whether this field is a target variable. Affects iteration over
            batches. Default: False.
        fixed_length : int, optional
            To which length should the field be fixed. If it is not None every
            example in the field will be truncated or padded to given length.
            Default: None.
        allow_missing_data : bool
            Whether the field allows missing data. In the case 'allow_missing_data'
            is false and None is sent to be preprocessed, an ValueError will be raised.
            If 'allow_missing_data' is True, if a None is sent to be preprocessed, it will
            be stored and later numericalized properly.
            Default: False
        missing_data_token : number
            Token to use to mark batch rows as missing. If data for a field is missing,
            its matrix row will be filled with this value. For non-numericalizable fields,
            this parameter is ignored and the value will be None.
            If using custom_numericalize and padding is required, please ensure that
            the `missing_data_token` is of the same type as the value returned by
            custom_numericalize.
            Default: -1

        Raises
        ------
        ValueError
            If the given tokenizer is not a callable or a string, or is a
            string that doesn't correspond to any of the premade tokenizers.
        """

        self.name = name
        self.language = language
        self._tokenizer_arg = tokenizer
        self.is_numericalizable = is_numericalizable
        self.batch_as_matrix = batch_as_matrix

        if store_as_tokenized and tokenize:
<<<<<<< HEAD
            error_msg = (
                "Store_as_tokenized' and 'tokenize' both set to True."
                " You can either store the data as tokenized, "
                "tokenize it or do neither, but you can't do both."
            )
            _LOGGER.error(error_msg)
            raise ValueError(error_msg)

        if not store_as_raw and not tokenize and not store_as_tokenized:
            error_msg = (
                "At least one of 'store_as_raw', 'tokenize'"
                " or 'store_as_tokenized' must be True."
                " Storing as raw by default for field {}.".format(name)
            )
            _LOGGER.error(error_msg)
=======
            error_msg = "Store_as_tokenized' and 'tokenize' both set to True." \
                        " You can either store the data as tokenized, " \
                        "tokenize it or do neither, but you can't do both."
            log_and_raise_error(ValueError, _LOGGER, error_msg)

        if not store_as_raw and not tokenize and not store_as_tokenized:
            warn_msg = "At least one of 'store_as_raw', 'tokenize'" \
                       " or 'store_as_tokenized' must be True." \
                       f" Storing as raw by default for field {name}."
            _LOGGER.warning(warn_msg)
>>>>>>> c995c846
            # @mttk: This logic seems better as if the latter two are False,
            #        there is no way that you can store data as tokenized.
            store_as_raw = True

        if store_as_raw and store_as_tokenized:
<<<<<<< HEAD
            error_msg = (
                "'store_as_raw' and 'store_as_tokenized' both set to"
                " True. You can't store the same value as raw and as "
                "tokenized. Maybe you wanted to tokenize the raw "
                "data? (the 'tokenize' parameter)"
            )
            _LOGGER.error(error_msg)
            raise ValueError(error_msg)

        if not is_numericalizable and (
            custom_numericalize is not None or vocab is not None
        ):
            error_msg = (
                "Field that is not numericalizable can't have "
                "custom_numericalize or vocab."
            )

            _LOGGER.error(error_msg)
            raise ValueError(error_msg)
=======
            error_msg = "'store_as_raw' and 'store_as_tokenized' both set to" \
                        " True. You can't store the same value as raw and as " \
                        "tokenized. Maybe you wanted to tokenize the raw " \
                        "data? (the 'tokenize' parameter)"
            log_and_raise_error(ValueError, _LOGGER, error_msg)

        if not is_numericalizable \
                and (custom_numericalize is not None or vocab is not None):
            error_msg = "Field that is not numericalizable can't have " \
                        "custom_numericalize or vocab."
            log_and_raise_error(ValueError, _LOGGER, error_msg)
>>>>>>> c995c846

        self.is_sequential = (store_as_tokenized or tokenize) and is_numericalizable
        self.store_as_raw = store_as_raw
        self.tokenize = tokenize
        self.store_as_tokenized = store_as_tokenized

        self.eager = eager
        self.vocab = vocab

        if tokenize:
            self.tokenizer = get_tokenizer(tokenizer, language)
        else:
            self.tokenizer = None

        self.custom_numericalize = custom_numericalize
        self.padding_token = padding_token

        self.is_target = is_target
        self.fixed_length = fixed_length

        self.pretokenize_pipeline = PretokenizationPipeline()
        self.posttokenize_pipeline = PosttokenizationPipeline()
        self.allow_missing_data = allow_missing_data
        self.missing_data_token = missing_data_token

    @property
    def use_vocab(self):
        """A flag that tells whether the field uses a vocab or not.

        Returns
        -------
        bool
            Whether the field uses a vocab or not.
        """

        return self.vocab is not None

    def add_pretokenize_hook(self, hook):
        """Add a pre-tokenization hook to the Field.
        If multiple hooks are added to the field, the order of their execution
        will be the same as the order in which they were added to the field,
        each subsequent hook taking the output of the previous hook as its
        input.
        If the same function is added to the Field as a hook multiple times,
        it will be executed that many times.
        The output of the final pre-tokenization hook is the raw data that the
        tokenizer will get as its input.

        Pretokenize hooks have the following signature:
            func pre_tok_hook(raw_data):
                raw_data_out = do_stuff(raw_data)
                return raw_data_out

        This can be used to eliminate encoding errors in data, replace numbers
        and names, etc.

        Parameters
        ----------
        hook : callable
            The pre-tokenization hook that we want to add to the field.
        """
        self.pretokenize_pipeline.add_hook(hook)

    def add_posttokenize_hook(self, hook):
        """Add a post-tokenization hook to the Field.
        If multiple hooks are added to the field, the order of their execution
        will be the same as the order in which they were added to the field,
        each subsequent hook taking the output of the previous hook as its
        input.
        If the same function is added to the Field as a hook multiple times,
        it will be executed that many times.
        Post-tokenization hooks are called only if the Field is sequential
        (in non-sequential fields there is no tokenization and only
        pre-tokenization hooks are called).
        The output of the final post-tokenization hook are the raw and
        tokenized data that the preprocess function will use to produce its
        result.

        Posttokenize hooks have the following outline:
            func post_tok_hook(raw_data, tokenized_data):
                raw_out, tokenized_out = do_stuff(raw_data, tokenized_data)
                return raw_out, tokenized_out

        where 'tokenized_data' is and 'tokenized_out' should be an iterable.

        Parameters
        ----------
        hook : callable
            The post-tokenization hook that we want to add to the field.

        Raises
        ------
            If field is declared as non numericalizable.
        """
        if not self.is_numericalizable:
<<<<<<< HEAD
            error_msg = (
                "Field is declared as non numericalizable. Posttokenization "
                "hooks aren't used in such fields."
            )
            _LOGGER.error(error_msg)
            raise ValueError(error_msg)
=======
            error_msg = "Field is declared as non numericalizable. Posttokenization " \
                        "hooks aren't used in such fields."
            log_and_raise_error(ValueError, _LOGGER, error_msg)
>>>>>>> c995c846

        self.posttokenize_pipeline.add_hook(hook)

    def remove_pretokenize_hooks(self):
        """Remove all the pre-tokenization hooks that were added to the Field."""
        self.pretokenize_pipeline.clear()

    def remove_posttokenize_hooks(self):
        """Remove all the post-tokenization hooks that were added to the Field."""
        self.posttokenize_pipeline.clear()

    def _run_pretokenization_hooks(self, data):
        """Runs pretokenization hooks on the raw data and returns the result.

        Parameters
        ----------
        data : hashable
            data to be processed

        Returns
        -------
        hashable
            processed data

        """
        return self.pretokenize_pipeline(data)

    def _run_posttokenization_hooks(self, data, tokens):
        """Runs posttokenization hooks on tokenized data.

        Parameters
        ----------
        data : hashable
            raw data that was processed with '_run_pretokenization_hooks'.

        tokens : iterable(hashable)
            iterable of tokens resulting from the tokenization of the processed raw data.

        Returns
        -------
        (data, list(tokens))
            Returns a tuple containing the data and list of tokens processed by
            posttokenization hooks.

        """
        return self.posttokenize_pipeline(data, tokens)

    def preprocess(self, data):
        """Preprocesses raw data, tokenizing it if the field is sequential,
        updating the vocab if the field is eager and preserving the raw data
        if field's 'store_raw' is true.

        Parameters
        ----------
        data : str or iterable(hashable)
            The raw data that needs to be preprocessed.
            String if 'store_as_raw' and/or 'tokenize' attributes are True.
            iterable(hashable) if store_as_tokenized attribute is True.

        Returns
        -------
        (str, Iterable(hashable))
            A tuple of (raw, tokenized). If the field's 'store_as_raw'
            attribute is False, then 'raw' will be None (we don't preserve
            the raw data). If field's 'tokenize' and 'store_as_tokenized'
            attributes are False then 'tokenized' will be None.
            The attributes 'store_as_raw', 'store_as_tokenized' and 'tokenize'
            will never all be False, so the function will never return (None, None).

        Raises
        ------
            If data is None and missing data is not allowed.
        """

        if data is None:
            if not self.allow_missing_data:
                error_msg = f"Missing data not allowed in field {self.name}"
                log_and_raise_error(ValueError, _LOGGER, error_msg)

            else:
                return ((self.name, (None, None)),)

        if self.store_as_tokenized:
            # Store data as tokens
            data, tokens = None, data

        else:
            # Preprocess the raw input
            data = self._run_pretokenization_hooks(data)
            tokens = self.tokenizer(data) if self.tokenize else None

        return (self._process_tokens(data, tokens),)

    def update_vocab(self, raw, tokenized):
        """Updates the vocab with a data point in its raw and tokenized form.
        If the field is sequential, the vocab is updated with the tokenized
        form (and 'raw' can be None), otherwise the raw form is used to
        update (and 'tokenized' can be None).

        Parameters
        ----------
        raw : hashable
            The raw form of the data point that the vocab is to be updated
            with. If the field is sequential, this parameter is ignored and
            can be None.
        tokenized : iterable(hashable)
            The tokenized form of the data point that the vocab is to be
            updated with. If the field is NOT sequential
            ('store_as_tokenized' and 'tokenize' attributes are False),
            this parameter is ignored and can be None.
        """

        if not self.use_vocab:
            return

        data = tokenized if self.tokenize or self.store_as_tokenized else [raw]
        self.vocab += data

    def finalize(self):
        """Signals that this field's vocab can be built."""

        if self.use_vocab:
            self.vocab.finalize()

    def _process_tokens(self, data, tokens):
        """Runs posttokenization processing on the provided data and tokens and updates
        the vocab if needed. Used by Multioutput field.

        Parameters
        ----------
        data
            data processed by Pretokenization hooks

        tokens : list
            tokenized data

        Returns
        -------
        name, (data, tokens)
            Returns and tuple containing this both field's name and a tuple containing
            the data and tokens processed by posttokenization hooks.
        """

        if self.is_numericalizable:
            data, tokens = self._run_posttokenization_hooks(data, tokens)

        if self.eager and self.use_vocab and not self.vocab.finalized:
            self.update_vocab(data, tokens)

        data = data if self.store_as_raw else None

        return self.name, (data, tokens)

    def _numericalize_tokens(self, tokens):
        """Numericalizes an iterable of tokens.
        If use_vocab is True, numericalization of the vocab is used. Else
        the custom_numericalize hook is used.

        Parameters
        ----------
        tokens : iterable(hashable)
            Iterable of hashable objects to be numericalized.

        Returns
        -------
        numpy array
            Array of numericalized representations of the tokens.

        """
        if self.custom_numericalize is None and self.use_vocab:
            return self.vocab.numericalize(tokens)

        # custom numericalization for non-vocab data
        # (such as floating point data Fields)
        return np.array([self.custom_numericalize(tok) for tok in tokens])

    def get_default_value(self):
        """Method obtains default field value for missing data.

        Returns
        -------
        missing_symbol index or None
            The index of the missing data token, if this field is numericalizable.
            None value otherwise.

        Raises
        ------
        ValueError
            If missing data is not allowed in this field.
        """
        if not self.allow_missing_data:
            error_msg = f"Missing data not allowed in field {self.name}"
            log_and_raise_error(ValueError, _LOGGER, error_msg)

        if self.is_numericalizable:
            return self.missing_data_token

        else:
            return None

    def numericalize(self, data):
        """Numericalize the already preprocessed data point based either on
        the vocab that was previously built, or on a custom numericalization
        function, if the field doesn't use a vocab.

        Parameters
        ----------
        data : (hashable, iterable(hashable))
            Tuple of (raw, tokenized) of preprocessed input data. If the field
            is sequential, 'raw' is ignored and can be None. Otherwise,
            'sequential' is ignored and can be None.

        Returns
        -------
        numpy array
            Array of stoi indexes of the tokens, if data exists.
            None, if data is missing and missing data is allowed.

        Raises
        ------
        ValueError
            If data is None and missing data is not allowed in this field.
        """
        raw, tokenized = data

        if raw is None and tokenized is None:
            if not self.allow_missing_data:
                error_msg = f"Missing value found in field {self.name}."
                log_and_raise_error(ValueError, _LOGGER, error_msg)

            else:
                return None

        # raw data is just a string, so we need to wrap it into an iterable
        tokens = tokenized if self.tokenize or self.store_as_tokenized else [raw]

        if self.is_numericalizable:
            return self._numericalize_tokens(tokens)

        else:
            return tokens

    def pad_to_length(
        self, row, length, custom_pad_symbol=None, pad_left=False, truncate_left=False
    ):
        """Either pads the given row with pad symbols, or truncates the row
        to be of given length. The vocab provides the pad symbol for all
        fields that have vocabs, otherwise the pad symbol has to be given as
        a parameter.

        Parameters
        ----------
        row : np.ndarray
            The row of numericalized data that is to be padded / truncated.
        length : int
            The desired length of the row.
        custom_pad_symbol : int
            The pad symbol that is to be used if the field doesn't have a
            vocab. If the field has a vocab, this parameter is ignored and can
            be None.
        pad_left : bool
            If True padding will be done on the left side, otherwise on the
            right side. Default: False.
        truncate_left : bool
            If True field will be trucated on the left side, otherwise on the
            right side. Default: False.

        Raises
        ------
        ValueError
            If the field doesn't use a vocab and no custom pad symbol was
            given.
        """
        if len(row) > length:
            # truncating

            if truncate_left:
                row = row[len(row) - length :]
            else:
                row = row[:length]

        elif len(row) < length:
            # padding

            if self.use_vocab:
                pad_symbol = self.vocab.padding_index()

            elif self.custom_numericalize is not None:
                pad_symbol = self.padding_token

            else:
                pad_symbol = custom_pad_symbol

            if pad_symbol is None:
<<<<<<< HEAD
                error_msg = (
                    "Must provide a custom pad symbol if the " "field has no vocab."
                )
                _LOGGER.error(error_msg)
                raise ValueError(error_msg)
=======
                error_msg = 'Must provide a custom pad symbol if the ' \
                            'field has no vocab.'
                log_and_raise_error(ValueError, _LOGGER, error_msg)
>>>>>>> c995c846

            diff = length - len(row)

            if pad_left:
                row = np.pad(row, (diff, 0), "constant", constant_values=pad_symbol)
            else:
                row = np.pad(row, (0, diff), "constant", constant_values=pad_symbol)

        return row

    def get_numericalization_for_example(self, example, cache=True):
        """Returns the numericalized data of this field for the provided example.
        The numericalized data is generated and cached in the example if 'cache' is true
        and the cached data is not already present. If already cached, the cached data is
        returned.

        Parameters
        ----------
        example : Example
            example to get numericalized data for.

        cache : bool
            whether to store the cache the calculated numericalization if not already
            cached

        Returns
        -------
        numericalized data : numpy array
            The numericalized data.
        """
        cache_field_name = "{}_".format(self.name)
        numericalization = getattr(example, cache_field_name)

        if numericalization is None:
            example_data = getattr(example, self.name)
            numericalization = self.numericalize(example_data)
            if cache:
                setattr(example, cache_field_name, numericalization)

        return numericalization

    def __getstate__(self):
        """Method obtains field state. It is used for pickling dataset data
        to file.

        Returns
        -------
        state : dict
            dataset state dictionary
        """
        state = self.__dict__.copy()
        del state["tokenizer"]
        return state

    def __setstate__(self, state):
        """Method sets field state. It is used for unpickling dataset data
        from file.

        Parameters
        ----------
        state : dict
            dataset state dictionary
        """
        self.__dict__.update(state)
        self.tokenizer = get_tokenizer(self._tokenizer_arg, self.language)

    def __repr__(self):
        return "{}[name: {}, is_sequential: {}, is_target: {}]".format(
            self.__class__.__name__, self.name, self.is_sequential, self.is_target
        )

    def get_output_fields(self):
        """Returns an Iterable of the contained output fields.

        Returns
        -------
        Iterable :
            an Iterable of the contained output fields.
        """
        return (self,)


class LabelField(Field):
    def __init__(
        self,
        name,
        vocab=None,
        eager=True,
        custom_numericalize=None,
        batch_as_matrix=True,
        allow_missing_data=False,
        missing_data_token=-1,
    ):
        if vocab is None and custom_numericalize is None:
            # Default to a vocabulary if custom numericalize is not set
            vocab = Vocab(specials=())

        if vocab is not None and vocab.has_specials:
<<<<<<< HEAD
            error_msg = (
                "Vocab contains special symbols."
                " Vocabs with special symbols cannot be used"
                " with LabelFields."
            )
            _LOGGER.error(error_msg)
            raise ValueError(error_msg)
=======
            error_msg = "Vocab contains special symbols." \
                        " Vocabs with special symbols cannot be used" \
                        " with LabelFields."
            log_and_raise_error(ValueError, _LOGGER, error_msg)
>>>>>>> c995c846

        super().__init__(
            name,
            tokenizer=None,
            language=None,
            vocab=vocab,
            tokenize=False,
            store_as_raw=True,
            store_as_tokenized=False,
            eager=eager,
            custom_numericalize=custom_numericalize,
            batch_as_matrix=batch_as_matrix,
            is_target=True,
            fixed_length=1,
            allow_missing_data=allow_missing_data,
            missing_data_token=missing_data_token,
        )


class TokenizedField(Field):
    """Tokenized version of the Field. Holds the preprocessing and
    numericalization logic for the pre-tokenized dataset fields.
    """

    def __init__(
        self,
        name,
        vocab=None,
        eager=True,
        custom_numericalize=None,
        batch_as_matrix=True,
        padding_token=-999,
        is_target=False,
        fixed_length=None,
        allow_missing_data=False,
        missing_data_token=-1,
    ):
        super().__init__(
            name=name,
            vocab=vocab,
            store_as_raw=False,
            tokenize=False,
            store_as_tokenized=True,
            eager=eager,
            custom_numericalize=custom_numericalize,
            batch_as_matrix=batch_as_matrix,
            padding_token=padding_token,
            is_target=is_target,
            fixed_length=fixed_length,
            allow_missing_data=allow_missing_data,
            missing_data_token=missing_data_token,
        )


class MultilabelField(TokenizedField):
    """Class used for storing pre-tokenized labels.
    Used for multilabeled datasets.
    """

    def __init__(
        self,
        name,
        num_of_classes=None,
        vocab=None,
        eager=True,
        custom_numericalize=None,
        batch_as_matrix=True,
        allow_missing_data=False,
        missing_data_token=-1,
    ):
        """Create a MultilabelField from arguments.

        Parameters
        ----------
        name : str
            Field name, used for referencing data in the dataset.

        num_of_classes : int, optional
            Number of valid classes.
            Also defines size of the numericalized vector.
            If none, size of the vocabulary is used.

        vocab : Vocab
            A vocab that this field will update after preprocessing and
            use to numericalize data.
            If None, the field won't use a vocab, in which case a custom
            numericalization function has to be given.
            Default is None.

        eager : bool
            Whether to build the vocabulary online, each time the field
            preprocesses raw data.

        custom_numericalize : callable(str) -> int
            Callable that takes a string and returns an int.
            Used to index classes.

        batch_as_matrix: bool
            Whether the batch created for this field will be compressed into a
            matrix. This parameter is ignored if is_numericalizable is set to
            False.
            If True, the batch returned by an Iterator or Dataset.batch() will
            contain a matrix of numericalizations for all examples.
            If False, a list of unpadded vectors will be returned instead.
            For missing data, the value in the list will be None.

        allow_missing_data : bool
            Whether the field allows missing data.
            In the case 'allow_missing_data'
            is false and None is sent to be preprocessed, an ValueError
            will be raised. If 'allow_missing_data' is True, if a None is sent to
            be preprocessed, it will be stored and later numericalized properly.
            If the field is sequential the numericalization
            of a missing data field will be an empty numpy Array,
            else the numericalization will be a numpy Array
            containing a single np.Nan ([np.Nan])
            Default: False

        missing_data_token : number
            Token to use to mark batch rows as missing. If data for a field is
            missing, its matrix row will be filled with this value.
            For non-numericalizable fields, this parameter is ignored and the
            value will be None. If using custom_numericalize and padding is
            required, please ensure that the `missing_data_token` is of the same
            type as the value returned by custom_numericalize.
            Default: -1

        Raises
        ------
        ValueError
            If the provided Vocab contains special symbols.
        """

        if vocab is not None and vocab.has_specials:
<<<<<<< HEAD
            error_msg = (
                "Vocab contains special symbols."
                " Vocabs with special symbols cannot be used"
                " with multilabel fields."
            )
            _LOGGER.error(error_msg)
            raise ValueError(error_msg)
=======
            error_msg = "Vocab contains special symbols." \
                        " Vocabs with special symbols cannot be used" \
                        " with multilabel fields."
            log_and_raise_error(ValueError, _LOGGER, error_msg)
>>>>>>> c995c846

        self.num_of_classes = num_of_classes
        super().__init__(
            name,
            vocab=vocab,
            eager=eager,
            custom_numericalize=custom_numericalize,
            batch_as_matrix=batch_as_matrix,
            is_target=True,
            fixed_length=num_of_classes,
            allow_missing_data=allow_missing_data,
            missing_data_token=missing_data_token,
        )

    def finalize(self):
        super().finalize()
        if self.num_of_classes is None:
            self.fixed_length = self.num_of_classes = len(self.vocab)

        if self.use_vocab and len(self.vocab) > self.num_of_classes:
<<<<<<< HEAD
            error_msg = (
                "Number of classes in data is greater than the declared number "
                "of classes. Declared: {}, Actual: {}".format(
                    self.num_of_classes, len(self.vocab)
                )
            )
            _LOGGER.error(error_msg)
            raise ValueError(error_msg)
=======
            error_msg = "Number of classes in data is greater than the declared number " \
                        f"of classes. Declared: {self.num_of_classes}, " \
                        f"Actual: {len(self.vocab)}"
            log_and_raise_error(ValueError, _LOGGER, error_msg)
>>>>>>> c995c846

    def _numericalize_tokens(self, tokens):
        if self.use_vocab:
            token_numericalize = self.vocab.stoi.get

        else:
            token_numericalize = self.custom_numericalize

        return numericalize_multihot(tokens, token_numericalize, self.num_of_classes)


def numericalize_multihot(tokens, token_indexer, num_of_classes):
    active_classes = list(map(token_indexer, tokens))
    multihot_encoding = np.zeros(num_of_classes, dtype=np.bool)
    multihot_encoding[active_classes] = 1
    return multihot_encoding


def unpack_fields(fields):
    """Flattens the given fields object into a flat list of fields.

    Parameters
    ----------
    fields : (list | dict)
        List or dict that can contain nested tuples and None as values and
        column names as keys (dict).

    Returns
    -------
    list[Field]
        A flat list of Fields found in the given 'fields' object.
    """

    unpacked_fields = []

    fields = fields.values() if isinstance(fields, dict) else fields

    # None values represent columns that should be ignored
    for field in filter(lambda f: f is not None, fields):
        if isinstance(field, tuple):
            # Map fields to their output field lists
            output_fields = map(lambda f: f.get_output_fields(), field)

            # Flatten output fields to a flat list
            output_fields = itertools.chain.from_iterable(output_fields)

        else:
            output_fields = field.get_output_fields()

        unpacked_fields.extend(output_fields)

    return unpacked_fields<|MERGE_RESOLUTION|>--- conflicted
+++ resolved
@@ -307,23 +307,6 @@
         self.batch_as_matrix = batch_as_matrix
 
         if store_as_tokenized and tokenize:
-<<<<<<< HEAD
-            error_msg = (
-                "Store_as_tokenized' and 'tokenize' both set to True."
-                " You can either store the data as tokenized, "
-                "tokenize it or do neither, but you can't do both."
-            )
-            _LOGGER.error(error_msg)
-            raise ValueError(error_msg)
-
-        if not store_as_raw and not tokenize and not store_as_tokenized:
-            error_msg = (
-                "At least one of 'store_as_raw', 'tokenize'"
-                " or 'store_as_tokenized' must be True."
-                " Storing as raw by default for field {}.".format(name)
-            )
-            _LOGGER.error(error_msg)
-=======
             error_msg = "Store_as_tokenized' and 'tokenize' both set to True." \
                         " You can either store the data as tokenized, " \
                         "tokenize it or do neither, but you can't do both."
@@ -334,33 +317,11 @@
                        " or 'store_as_tokenized' must be True." \
                        f" Storing as raw by default for field {name}."
             _LOGGER.warning(warn_msg)
->>>>>>> c995c846
             # @mttk: This logic seems better as if the latter two are False,
             #        there is no way that you can store data as tokenized.
             store_as_raw = True
 
         if store_as_raw and store_as_tokenized:
-<<<<<<< HEAD
-            error_msg = (
-                "'store_as_raw' and 'store_as_tokenized' both set to"
-                " True. You can't store the same value as raw and as "
-                "tokenized. Maybe you wanted to tokenize the raw "
-                "data? (the 'tokenize' parameter)"
-            )
-            _LOGGER.error(error_msg)
-            raise ValueError(error_msg)
-
-        if not is_numericalizable and (
-            custom_numericalize is not None or vocab is not None
-        ):
-            error_msg = (
-                "Field that is not numericalizable can't have "
-                "custom_numericalize or vocab."
-            )
-
-            _LOGGER.error(error_msg)
-            raise ValueError(error_msg)
-=======
             error_msg = "'store_as_raw' and 'store_as_tokenized' both set to" \
                         " True. You can't store the same value as raw and as " \
                         "tokenized. Maybe you wanted to tokenize the raw " \
@@ -372,7 +333,6 @@
             error_msg = "Field that is not numericalizable can't have " \
                         "custom_numericalize or vocab."
             log_and_raise_error(ValueError, _LOGGER, error_msg)
->>>>>>> c995c846
 
         self.is_sequential = (store_as_tokenized or tokenize) and is_numericalizable
         self.store_as_raw = store_as_raw
@@ -468,18 +428,9 @@
             If field is declared as non numericalizable.
         """
         if not self.is_numericalizable:
-<<<<<<< HEAD
-            error_msg = (
-                "Field is declared as non numericalizable. Posttokenization "
-                "hooks aren't used in such fields."
-            )
-            _LOGGER.error(error_msg)
-            raise ValueError(error_msg)
-=======
             error_msg = "Field is declared as non numericalizable. Posttokenization " \
                         "hooks aren't used in such fields."
             log_and_raise_error(ValueError, _LOGGER, error_msg)
->>>>>>> c995c846
 
         self.posttokenize_pipeline.add_hook(hook)
 
@@ -774,17 +725,9 @@
                 pad_symbol = custom_pad_symbol
 
             if pad_symbol is None:
-<<<<<<< HEAD
-                error_msg = (
-                    "Must provide a custom pad symbol if the " "field has no vocab."
-                )
-                _LOGGER.error(error_msg)
-                raise ValueError(error_msg)
-=======
                 error_msg = 'Must provide a custom pad symbol if the ' \
                             'field has no vocab.'
                 log_and_raise_error(ValueError, _LOGGER, error_msg)
->>>>>>> c995c846
 
             diff = length - len(row)
 
@@ -883,20 +826,10 @@
             vocab = Vocab(specials=())
 
         if vocab is not None and vocab.has_specials:
-<<<<<<< HEAD
-            error_msg = (
-                "Vocab contains special symbols."
-                " Vocabs with special symbols cannot be used"
-                " with LabelFields."
-            )
-            _LOGGER.error(error_msg)
-            raise ValueError(error_msg)
-=======
             error_msg = "Vocab contains special symbols." \
                         " Vocabs with special symbols cannot be used" \
                         " with LabelFields."
             log_and_raise_error(ValueError, _LOGGER, error_msg)
->>>>>>> c995c846
 
         super().__init__(
             name,
@@ -1031,20 +964,10 @@
         """
 
         if vocab is not None and vocab.has_specials:
-<<<<<<< HEAD
-            error_msg = (
-                "Vocab contains special symbols."
-                " Vocabs with special symbols cannot be used"
-                " with multilabel fields."
-            )
-            _LOGGER.error(error_msg)
-            raise ValueError(error_msg)
-=======
             error_msg = "Vocab contains special symbols." \
                         " Vocabs with special symbols cannot be used" \
                         " with multilabel fields."
             log_and_raise_error(ValueError, _LOGGER, error_msg)
->>>>>>> c995c846
 
         self.num_of_classes = num_of_classes
         super().__init__(
@@ -1065,21 +988,10 @@
             self.fixed_length = self.num_of_classes = len(self.vocab)
 
         if self.use_vocab and len(self.vocab) > self.num_of_classes:
-<<<<<<< HEAD
-            error_msg = (
-                "Number of classes in data is greater than the declared number "
-                "of classes. Declared: {}, Actual: {}".format(
-                    self.num_of_classes, len(self.vocab)
-                )
-            )
-            _LOGGER.error(error_msg)
-            raise ValueError(error_msg)
-=======
             error_msg = "Number of classes in data is greater than the declared number " \
                         f"of classes. Declared: {self.num_of_classes}, " \
                         f"Actual: {len(self.vocab)}"
             log_and_raise_error(ValueError, _LOGGER, error_msg)
->>>>>>> c995c846
 
     def _numericalize_tokens(self, tokens):
         if self.use_vocab:
