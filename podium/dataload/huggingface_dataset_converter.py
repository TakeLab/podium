--- conflicted
+++ resolved
@@ -109,17 +109,9 @@
             }
 
         else:
-<<<<<<< HEAD
-            error_msg = "Conversion for feature type {} is not supported".format(
-                type(feature).__name__
-            )
-            _LOGGER.error(error_msg)
-            raise TypeError(error_msg)
-=======
             error_msg = f'Conversion for feature type {type(feature).__name__} ' \
                         'is not supported'
             log_and_raise_error(TypeError, _LOGGER, error_msg)
->>>>>>> c995c846
 
         # allow missing data for all fields except
         # the ones corresponding to the datasets.ClassLabel
@@ -171,19 +163,9 @@
             If dataset is not an instance of datasets.Dataset.
         """
         if not isinstance(dataset, datasets.Dataset):
-<<<<<<< HEAD
-            error_msg = (
-                "Incorrect dataset type. Expected datasets.Dataset, but got {}".format(
-                    type(dataset).__name__
-                )
-            )
-            _LOGGER.error(error_msg)
-            raise TypeError(error_msg)
-=======
             error_msg = 'Incorrect dataset type. Expected datasets.Dataset, ' \
                         f'but got {type(dataset).__name__}'
             log_and_raise_error(TypeError, _LOGGER, error_msg)
->>>>>>> c995c846
 
         self.dataset = dataset
         self.fields = fields or convert_features_to_fields(dataset.features)
