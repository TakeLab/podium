--- conflicted
+++ resolved
@@ -168,14 +168,8 @@
         if tag_schema == "IOB":
             return self._iob_label_resolver
 
-<<<<<<< HEAD
-        error_msg = "No label resolver for tag schema {} exists".format(tag_schema)
-        _LOGGER.error(error_msg)
-        raise ValueError(error_msg)
-=======
         error_msg = f'No label resolver for tag schema {tag_schema} exists'
         log_and_raise_error(ValueError, _LOGGER, error_msg)
->>>>>>> c995c846
 
     @staticmethod
     def _iob_label_resolver(index, label):
@@ -201,7 +195,7 @@
 
 
 def convert_sequence_to_entities(sequence, text, delimiter="-"):
-    """Converts sequences of the BIO tagging schema to entities.
+    """Converts sequences of the BIO tagging schema to entities
 
     Parameters
     ----------
@@ -220,19 +214,18 @@
 
         ```text[entity['start'] : entity['end']]``` retrieves the entity text
 
-        This means that the entity has the following form:
-            {                      \
-                'name': list(str), \
-                'type': str,       \
-                'start': int,      \
-                'end': int         \
-            }
+        Example
+        {
+            'name': list(str),
+            'type': str,
+            'start': int,
+            'end': int
+        }
 
     Raises
     ------
     ValueError
         If the given sequence and text are not of the same length.
-
     """
     entities = []
     state = "start"
