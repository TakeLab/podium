"""Modules defines an experiment - class used to combine iteration over data,
model training and prediction."""
import logging
from inspect import isclass
from typing import Callable, Dict, NamedTuple, Type, Union

import numpy as np

from podium.datasets.dataset import Dataset
from podium.datasets.iterator import Iterator, SingleBatchIterator
<<<<<<< HEAD

from .batch_transform_functions import default_feature_transform, default_label_transform
from .model import AbstractSupervisedModel
from .trainer import AbstractTrainer
from .transformers import FeatureTransformer

=======
from podium.models import AbstractSupervisedModel, \
    default_feature_transform, default_label_transform, FeatureTransformer
from podium.models.trainer import AbstractTrainer
from podium.util import log_and_raise_error
>>>>>>> c995c846

_LOGGER = logging.getLogger(__name__)


class Experiment:
    """Class used to streamline model fitting and prediction."""

    def __init__(
        self,
        model: Union[Type[AbstractSupervisedModel], AbstractSupervisedModel],
        trainer: AbstractTrainer = None,
        feature_transformer: Union[
            FeatureTransformer, Callable[[NamedTuple], np.array]
        ] = None,
        label_transform_fn: Callable[[NamedTuple], np.ndarray] = None,
    ):
        """Creates a new Experiment. The Experiment class is used to simplify model
        fitting and prediction using Podium components.

        Parameters
        ----------
        model : class or model instance
            Class of the Model to be fitted or a pre-trained model.
            If pre-trained model is passed and `fit` is called a new model instance will
            be created. For fine-tuning of the passed model instance call
            `partial_fit`.
            Must be a subclass of Podium's `AbstractSupervisedModel`

        trainer : AbstractTrainer
            Trainer used to fit the model.

        feature_transformer : Union[FeatureTransformer, Callable[[NamedTuple], np.array]
            FeatureTransformer that transforms the input part of the batch returned by the
            iterator into features that can be fed into the model. Will also be fitted
            during Experiment fitting.
            A callable taking an input batch and returning a numpy array of features can
            also be passed.
            If None, a default feature transformer that returns a single feature from
            the batch will be used. In this case the Dataset used in training must contain
            a single input field.

        label_transform_fn : Callable[[NamedTuple], np.ndarray]
            Callable that transforms the target part of the batch returned by the iterator
            into the same format the model prediction is. For a hypothetical perfect model
            the prediction result of the model for some examples must be identical to the
            result of this callable for those same examples.
            If None, a default label transformer that returns a single feature from
            the batch will be used. In this case the Dataset used in training must contain
            a single target field.
        """
        if isclass(model):
            self.model_class = model
            self.model = None
        else:
            self.model_class = model.__class__
            self.model = model

        self.trainer = trainer

        self.set_default_model_args()
        self.set_default_trainer_args()

        self.set_feature_transformer(feature_transformer)
        self.set_label_transformer(label_transform_fn)

    def set_default_model_args(self, **kwargs):
        """Sets the default model arguments. Model arguments are keyword arguments passed
        to the model constructor. Default arguments can be updated/overridden by arguments
        in the `model_kwargs` dict in the fit method.

        Parameters
        ----------
        kwargs
            Default model arguments.
        """
        self.default_model_args = kwargs

    def set_default_trainer_args(self, **kwargs):
        """Sets the default trainer arguments. Trainer arguments are keyword arguments
        passed to the trainer during model fitting. Default arguments can be
        updated/overridden by arguments in the `trainer_kwargs` parameter
        in the `fit` method.
        Parameters
        ----------
        kwargs
            Default trainer arguments.
        """
        self.default_trainer_args = kwargs

    def set_feature_transformer(self, feature_transformer):
        if feature_transformer is None:
            self.feature_transformer = FeatureTransformer(default_feature_transform)

        elif isinstance(feature_transformer, FeatureTransformer):
            self.feature_transformer = feature_transformer

        elif callable(feature_transformer):
            self.feature_transformer = FeatureTransformer(feature_transformer)

        else:
            error_msg = "Invalid feature_transformer. " \
                        "feature_transformer must be either " \
                        "be None, a FeatureTransformer instance or a callable " \
                        "taking a batch and returning a numpy matrix of features."
            log_and_raise_error(TypeError, _LOGGER, error_msg)

    def set_label_transformer(self, label_transform_fn):
        self.label_transform_fn = (
            label_transform_fn
            if label_transform_fn is not None
            else default_label_transform
        )

    def fit(
        self,
        dataset: Dataset,
        model_kwargs: Dict = None,
        trainer_kwargs: Dict = None,
        feature_transformer: FeatureTransformer = None,
        trainer: AbstractTrainer = None,
    ):
        """Fits the model to the provided Dataset. During fitting, the provided Iterator
        and Trainer are used.

        Parameters
        ----------
        dataset : Dataset
            Dataset to fit the model to.

        model_kwargs : dict
            Dict containing model arguments. Arguments passed to the model are the default
            arguments defined with `set_default_model_args` updated/overridden by
            model_kwargs.

        trainer_kwargs : dict
            Dict containing trainer arguments. Arguments passed to the trainer are the
            default arguments defined with `set_default_trainer_args` updated/overridden
            by 'trainer_kwargs'.

        feature_transformer : FeatureTransformer, Optional
            FeatureTransformer that transforms the input part of the batch returned by the
            iterator into features that can be fed into the model. Will also be fitted
            during Experiment fitting.
            If None, the default FeatureTransformer provided in the constructor will be
            used. Otherwise, this will overwrite the default feature transformer.

        trainer : AbstractTrainer, Optional
            Trainer used to fit the model. If None, the trainer provided in the
            constructor will be used.

        training_iterator_callable: Callable[[Dataset], Iterator]
            Callable used to instantiate new instances of the Iterator used in fitting the
            model. If None, the training_iterator_callable provided in the
            constructor will be used.

        Raises
        ------
        RuntimeError
            If trainer is not provided either in the constructor or as an argument
            to the method.
        """

        model_kwargs = {} if model_kwargs is None else model_kwargs

        model_args = self.default_model_args.copy()
        model_args.update(model_kwargs)

        trainer = trainer if trainer is not None else self.trainer
        if trainer is None:
<<<<<<< HEAD
            errmsg = (
                "No trainer provided. Trainer must be provided either in the "
                "constructor or as an argument to the fit method."
            )
            _LOGGER.error(errmsg)
            raise RuntimeError(errmsg)
=======
            error_msg = "No trainer provided. Trainer must be provided either in the " \
                        "constructor or as an argument to the fit method."
            log_and_raise_error(RuntimeError, _LOGGER, error_msg)
>>>>>>> c995c846

        if feature_transformer is not None:
            self.set_feature_transformer(feature_transformer)

        # Fit the feature transformer if it needs fitting
        if self.feature_transformer.requires_fitting():
            for x_batch, y_batch in SingleBatchIterator(dataset, shuffle=False):
                y = self.label_transform_fn(y_batch)
                self.feature_transformer.fit(x_batch, y)

        # Create new model instance
        self.model = self.model_class(**model_args)

        # Train the model
        self.partial_fit(dataset, trainer_kwargs, trainer)

    def partial_fit(
        self,
        dataset: Dataset,
        trainer_kwargs: Dict = None,
        trainer: AbstractTrainer = None,
    ):
        """Fits the model to the data without resetting the model.

        Parameters
        ----------
        dataset : Dataset
            Dataset to fit the model to.

        trainer_kwargs : dict
            Dict containing trainer arguments. Arguments passed to the trainer are the
            default arguments defined with `set_default_trainer_args` updated/overridden
            by 'trainer_kwargs'.

        trainer : AbstractTrainer, Optional
            Trainer used to fit the model. If None, the trainer provided in the
            constructor will be used.

        Raises
        ------
        RuntimeError
            If trainer is not provided either in the constructor or as an argument
            to the method.
        """
        self._check_if_model_exists()

        trainer = trainer if trainer is not None else self.trainer
        if trainer is None:
<<<<<<< HEAD
            errmsg = (
                "No trainer provided. Trainer must be provided either in the "
                "constructor or as an argument to the partial_fit method."
            )
            _LOGGER.error(errmsg)
            raise RuntimeError(errmsg)
=======
            error_msg = "No trainer provided. Trainer must be provided either " \
                        "in the constructor or as an argument to the partial_fit method."
            log_and_raise_error(RuntimeError, _LOGGER, error_msg)
>>>>>>> c995c846

        trainer_kwargs = {} if trainer_kwargs is None else trainer_kwargs
        trainer_args = self.default_trainer_args.copy()
        trainer_args.update(trainer_kwargs)

        trainer.train(
            self.model,
            dataset,
            self.feature_transformer,
            self.label_transform_fn,
            **trainer_args,
        )

    def predict(self, dataset: Dataset, batch_size: int = 128, **kwargs) -> np.ndarray:
        """Computes the prediction of the model for every example in the provided dataset.

        Parameters
        ----------
        dataset : Dataset
            Dataset to compute predictions for.

        batch_size : int
            If None, predictions for the whole dataset will be done in a single batch.
            Else, predictions will be calculated in batches of batch_size size.
            This argument is useful in case the whole dataset can't be processed in a
            single batch.

        kwargs
            Keyword arguments passed to the model's `predict` method

        Returns
        -------
        ndarray
            Tensor containing predictions for examples in the passed Dataset.
        """
        # TODO: new method of providing examples must be defined.
        # examples is taken in dataset form as proof-of-concept.
        self._check_if_model_exists()

        y = []
        prediction_key = AbstractSupervisedModel.PREDICTION_KEY

        if batch_size is None:
            x_batch_tensor = self.feature_transformer.transform(dataset.batch())
            batch_prediction = self.model.predict(x_batch_tensor, **kwargs)
            prediction_tensor = batch_prediction[prediction_key]
            return prediction_tensor
        else:
            prediction_iterator = Iterator(batch_size=batch_size, shuffle=False)

            for x_batch, _ in prediction_iterator(dataset):
                x_batch_tensor = self.feature_transformer.transform(x_batch)
                batch_prediction = self.model.predict(x_batch_tensor, **kwargs)
                prediction_tensor = batch_prediction[prediction_key]
                y.append(prediction_tensor)

            return np.concatenate(y)

    def _check_if_model_exists(self):
        if self.model is None:
<<<<<<< HEAD
            errmsg = (
                "Model instance not available. Please provide a model instance in "
                "the constructor or call `fit` before calling `partial_fit.`"
            )
            _LOGGER.error(errmsg)
            raise RuntimeError(errmsg)
=======
            error_msg = "Model instance not available. Please provide " \
                        "a model instance in the constructor or call `fit` " \
                        "before calling `partial_fit.`"
            log_and_raise_error(RuntimeError, _LOGGER, error_msg)
>>>>>>> c995c846

    def __repr__(self):
        return "{}[model: {}, trainer: {}]".format(
            self.__class__.__name__, str(self.model), str(self.trainer)
        )<|MERGE_RESOLUTION|>--- conflicted
+++ resolved
@@ -8,19 +8,12 @@
 
 from podium.datasets.dataset import Dataset
 from podium.datasets.iterator import Iterator, SingleBatchIterator
-<<<<<<< HEAD
+from podium.util import log_and_raise_error
 
 from .batch_transform_functions import default_feature_transform, default_label_transform
 from .model import AbstractSupervisedModel
 from .trainer import AbstractTrainer
 from .transformers import FeatureTransformer
-
-=======
-from podium.models import AbstractSupervisedModel, \
-    default_feature_transform, default_label_transform, FeatureTransformer
-from podium.models.trainer import AbstractTrainer
-from podium.util import log_and_raise_error
->>>>>>> c995c846
 
 _LOGGER = logging.getLogger(__name__)
 
@@ -190,18 +183,9 @@
 
         trainer = trainer if trainer is not None else self.trainer
         if trainer is None:
-<<<<<<< HEAD
-            errmsg = (
-                "No trainer provided. Trainer must be provided either in the "
-                "constructor or as an argument to the fit method."
-            )
-            _LOGGER.error(errmsg)
-            raise RuntimeError(errmsg)
-=======
             error_msg = "No trainer provided. Trainer must be provided either in the " \
                         "constructor or as an argument to the fit method."
             log_and_raise_error(RuntimeError, _LOGGER, error_msg)
->>>>>>> c995c846
 
         if feature_transformer is not None:
             self.set_feature_transformer(feature_transformer)
@@ -250,18 +234,9 @@
 
         trainer = trainer if trainer is not None else self.trainer
         if trainer is None:
-<<<<<<< HEAD
-            errmsg = (
-                "No trainer provided. Trainer must be provided either in the "
-                "constructor or as an argument to the partial_fit method."
-            )
-            _LOGGER.error(errmsg)
-            raise RuntimeError(errmsg)
-=======
             error_msg = "No trainer provided. Trainer must be provided either " \
                         "in the constructor or as an argument to the partial_fit method."
             log_and_raise_error(RuntimeError, _LOGGER, error_msg)
->>>>>>> c995c846
 
         trainer_kwargs = {} if trainer_kwargs is None else trainer_kwargs
         trainer_args = self.default_trainer_args.copy()
@@ -322,19 +297,10 @@
 
     def _check_if_model_exists(self):
         if self.model is None:
-<<<<<<< HEAD
-            errmsg = (
-                "Model instance not available. Please provide a model instance in "
-                "the constructor or call `fit` before calling `partial_fit.`"
-            )
-            _LOGGER.error(errmsg)
-            raise RuntimeError(errmsg)
-=======
             error_msg = "Model instance not available. Please provide " \
                         "a model instance in the constructor or call `fit` " \
                         "before calling `partial_fit.`"
             log_and_raise_error(RuntimeError, _LOGGER, error_msg)
->>>>>>> c995c846
 
     def __repr__(self):
         return "{}[model: {}, trainer: {}]".format(
