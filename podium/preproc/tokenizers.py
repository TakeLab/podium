--- conflicted
+++ resolved
@@ -3,10 +3,7 @@
 
 import spacy
 
-<<<<<<< HEAD
-=======
 from podium.util import log_and_raise_error
->>>>>>> c995c846
 
 _LOGGER = logging.getLogger(__name__)
 
