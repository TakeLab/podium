import logging
from typing import Callable, List, Optional, Tuple, Union

import numpy as np
from sklearn.metrics import accuracy_score, precision_recall_fscore_support

from podium.datasets import Dataset
from podium.models.experiment import Experiment
from podium.validation import KFold


from podium.util import log_and_raise_error

_LOGGER = logging.getLogger(__name__)


def kfold_scores(
    experiment: Experiment,
    dataset: Dataset,
    n_splits: int,
    score_fun: Callable[[np.ndarray, np.ndarray], Union[np.ndarray, int, float]],
    shuffle: Optional[bool] = False,
    random_state: int = None,
) -> List[Union[np.ndarray, int, float]]:
    """Calculates a score for each train/test fold. The score for a fold is calculated by
    first fitting the experiment to the train split and then using the test split to
    calculate predictions and evaluate the score. This is repeated for every fold.

    Parameters
    ----------
    experiment : Experiment
        Experiment defining the training and prediction procedure to be evaluated.

    dataset : Dataset
        Dataset to be used for experiment evaluation.

    n_splits : int
        Number of folds.

    score_fun : Callable (y_true, y_predicted) -> score
        Callable used to evaluate the score for a fold. This callable should take
        two numpy array arguments: y_true and y_predicted. y_true is the ground
        truth while y_predicted are the model's predictions. This callable should
        return a score that can be either a numpy array, a int or a float.

    shuffle : boolean, optional
        Whether to shuffle the data before splitting into batches.

    random_state : int, RandomState instance or None
        If int, random_state is the seed used by the random number generator;
        If RandomState instance, random_state is the random number generator;
        If None, the random number generator is the RandomState instance used
        by `np.random`. Used when ``shuffle`` == True.

    Returns
    -------
        a List of scores provided by score_fun for every fold.
    """
    kfold = KFold(n_splits=n_splits, shuffle=shuffle, random_state=random_state)
    results = []
    for train_split, test_split in kfold.split(dataset):
        experiment.fit(train_split)
        y_pred = experiment.predict(test_split)

        _, y_true_batch = test_split.batch()
        y_true = experiment.label_transform_fn(y_true_batch)

        split_score = score_fun(y_true, y_pred)
        results.append(split_score)

    return results


def k_fold_validation(
    experiment: Experiment,
    dataset: Dataset,
    n_splits: int,
    score_fun: Callable[[np.ndarray, np.ndarray], float],
    shuffle: Optional[bool] = False,
    random_state: int = None,
) -> Union[np.ndarray, int, float]:
    # TODO add option to calculate statistical values (variance, p-value...)?
    """Convenience function for kfold_scores. Calculates scores for every fold and
    returns the mean of all scores.

    Parameters
    ----------
    experiment : Experiment
        Experiment defining the training and prediction procedure to be evaluated.

    dataset : Dataset
        Dataset to be used for experiment evaluation.

    n_splits : int
        Number of folds.

    score_fun : Callable (y_true, y_predicted) -> score
        Callable used to evaluate the score for a fold. This callable should take
        two numpy array arguments: y_true and y_predicted. y_true is the ground
        truth while y_predicted are the model's predictions. This callable should
        return a score that can be either a numpy array, a int or a float.

    shuffle : boolean, optional
        Whether to shuffle the data before splitting into batches.

    random_state : int, RandomState instance or None
        If int, random_state is the seed used by the random number generator;
        If RandomState instance, random_state is the random number generator;
        If None, the random number generator is the RandomState instance used
        by `np.random`. Used when ``shuffle`` == True.

    Returns
    -------
        The mean of all scores for every fold.
    """
    results = kfold_scores(
        experiment, dataset, n_splits, score_fun, shuffle, random_state
    )

    return sum(results) / len(results)


def k_fold_classification_metrics(
    experiment: Experiment,
    dataset: Dataset,
    n_splits: int,
    average: str = "micro",
    beta: float = 1.0,
    labels: List[int] = None,
    pos_label: int = 1,
    shuffle: Optional[bool] = False,
    random_state: int = None,
) -> Tuple[float, float, float, float]:
    """Calculates the most often used classification metrics : accuracy, precision,
    recall and the F1 score. All scores are calculated for every fold and the mean
    of every score over all folds is returned.

    Parameters
    ----------
    experiment : Experiment
        Experiment defining the training and prediction procedure to be evaluated.

    dataset : Dataset
        Dataset to be used for experiment evaluation.

    n_splits : int
        Number of folds.

    average : str, Optional
        Determines the type of averaging performed.

        The supported averaging methods are:

        'micro':
            Calculate metrics globally by counting the total true positives,
            false negatives and false positives.

        'macro':
            Calculate metrics for each label, and find their unweighted mean.
            This does not take label imbalance into account.

        'weighted':
            Calculate metrics for each label, and find their average weighted by support
            (the number of true instances for each label). This alters ‘macro’ to account
            for label imbalance; it can result in an F-score that is not between precision
            and recall.

        `binary`:
            Only report results for the class specified by pos_label.
            This is applicable only if targets (i.e. results of predict) are binary.

        None:
            The scores for each class are returned.

    beta: float
        The strength of recall versus precision in the F-score.

    labels : List, optional
        The set of labels to include when average != 'binary', and their order if average
        is None. Labels present in the data can be excluded, for example to calculate a
        multiclass average ignoring a majority negative class, while labels not present in
        the data will result in 0 components in a macro average. For multilabel targets,
        labels are column indices.

    pos_label: int
        The class to report if average='binary' and the data is binary. If the data are
        multiclass or multilabel, this will be ignored; setting labels=[pos_label] and
        average != 'binary' will report scores for that label only.

    shuffle : boolean, optional
        Whether to shuffle the data before splitting into batches.

    random_state : int, RandomState instance or None
        If int, random_state is the seed used by the random number generator;
        If RandomState instance, random_state is the random number generator;
        If None, the random number generator is the RandomState instance used
        by `np.random`. Used when ``shuffle`` == True.

    Returns
    -------
    tuple(float, float, float, float)
        A tuple containing four classification metrics: accuracy, precision, recall, f1
        Each score returned is a mean of that score over all folds.

    Raises
    ------
    ValueError
        If `average` is not one of: `micro`, `macro`, `weighted`, `binary`
    """
<<<<<<< HEAD
    if average not in ("micro", "macro", "weighted", "binary"):
        error_msg = (
            "`average` parameter must be either `micro`, `macro`, `weighted`"
            " or `binary`. Provided value: '{}'".format(average)
        )
        _LOGGER.error(error_msg)
        raise ValueError(error_msg)
=======
    if average not in ('micro', 'macro', 'weighted', 'binary'):
        error_msg = "`average` parameter must be either `micro`, `macro`, `weighted`" \
                    f" or `binary`. Provided value: '{average}'"
        log_and_raise_error(ValueError, _LOGGER, error_msg)
>>>>>>> c995c846

    def scorer(y_true, y_pred):
        accuracy = accuracy_score(y_true, y_pred)
        precision, recall, f1, _ = precision_recall_fscore_support(
            y_true, y_pred, labels=labels, pos_label=pos_label, average=average, beta=beta
        )
        return np.array([accuracy, precision, recall, f1])

    results = kfold_scores(experiment, dataset, n_splits, scorer, shuffle, random_state)

    results_avg = sum(results) / len(results)
    return tuple(results_avg)<|MERGE_RESOLUTION|>--- conflicted
+++ resolved
@@ -207,20 +207,10 @@
     ValueError
         If `average` is not one of: `micro`, `macro`, `weighted`, `binary`
     """
-<<<<<<< HEAD
-    if average not in ("micro", "macro", "weighted", "binary"):
-        error_msg = (
-            "`average` parameter must be either `micro`, `macro`, `weighted`"
-            " or `binary`. Provided value: '{}'".format(average)
-        )
-        _LOGGER.error(error_msg)
-        raise ValueError(error_msg)
-=======
     if average not in ('micro', 'macro', 'weighted', 'binary'):
         error_msg = "`average` parameter must be either `micro`, `macro`, `weighted`" \
                     f" or `binary`. Provided value: '{average}'"
         log_and_raise_error(ValueError, _LOGGER, error_msg)
->>>>>>> c995c846
 
     def scorer(y_true, y_pred):
         accuracy = accuracy_score(y_true, y_pred)
