--- conflicted
+++ resolved
@@ -7,6 +7,7 @@
 import logging.config
 
 from . import (
+    arrow,
     dataload,
     datasets,
     metrics,
@@ -21,8 +22,8 @@
 
 __name__ = "podium"
 
-<<<<<<< HEAD
 __all__ = [
+    "arrow",
     "dataload",
     "datasets",
     "metrics",
@@ -33,18 +34,6 @@
     "model_selection",
     "pipeline",
 ]
-=======
-__all__ = ["dataload",
-           "datasets",
-           "metrics",
-           "models",
-           "preproc",
-           "storage",
-           "validation",
-           "model_selection",
-           "pipeline",
-           "arrow"]
->>>>>>> 6227ea3f
 
 
 # Reference for initialization of logging scikit-learn
