"""Example how to use BLCC model on Croatian NER dataset for NER task."""

import sys
import logging
from collections import namedtuple
from functools import partial
import pickle

import numpy as np

from takepod.datasets.impl.croatian_ner_dataset import CroatianNERDataset
from takepod.metrics import multiclass_f1_metric
from takepod.models.impl.blcc_model import BLCCModel
from takepod.models import FeatureTransformer
from takepod.models.impl.simple_trainers import SimpleTrainer
from takepod.storage import TokenizedField, Vocab, SpecialVocabSymbols
from takepod.datasets.iterator import BucketIterator
from takepod.storage.resources.large_resource import LargeResource
from takepod.storage.vectorizers.vectorizer import BasicVectorStorage

_LOGGER = logging.getLogger(__name__)

# using the same label set as original CroNER
label_mapping = {
    'Organization': 'Organization',
    'Person': 'Person',
    'Location': 'Location',
    'Date': 'Date',
    'Time': 'Time',
    'Money': 'Money',
    'Percent': 'Percent',
    'Etnic': 'Etnic',

    # remapped or unused types
    'PersonPossessive': 'Person',
    'Product': None,
    'OrganizationAsLocation': 'Organization',
    'LocationAsOrganization': 'Location'
}


def label_mapper_hook(data, tokens):
    """Function maps the labels to a reduced set."""
    new_tokens = []
    for i in range(len(tokens)):
        if tokens[i] == 'O':
            new_tokens.append('O')
            continue

        prefix, value = tokens[i].split('-')

        mapped_token = label_mapping[value]
        if not mapped_token:
            new_tokens.append('O')
        else:
            new_tokens.append(prefix + '-' + mapped_token)

    return data, new_tokens


def casing_mapper_hook(data, tokens):
    """Hook for generating the casing feature from the tokenized text."""
    tokens_casing = []

    for token in tokens:
        token_casing = 'other'
        if token.isdigit():
            token_casing = 'numeric'
        elif token.islower():
            token_casing = 'lowercase'
        elif token.isupper():
            token_casing = 'uppercase'
        elif token[0].isupper():
            token_casing = 'initial_uppercase'

        tokens_casing.append(token_casing)

    return data, tokens_casing


def feature_extraction_fn(x_batch, embedding_matrix):
    """Function transforms iterator batches to a form acceptable by
    the model."""
    tokens_numericalized = x_batch.tokens.astype(int)
    casing_numericalized = x_batch.casing.astype(int)
    X = [
        np.take(embedding_matrix, tokens_numericalized, axis=0),
        casing_numericalized
    ]
    return X


def label_transform_fun(y_batch):
    return y_batch.labels.astype(int)


def example_word_count(example):
    """Function returns the number of tokens in an Example."""
    return len(example.tokens[1])


def ner_croatian_blcc_example(fields, dataset, feature_transform):
    """Example of training the BLCCModel with Croatian NER dataset"""
    output_size = len(fields['labels'].vocab.itos)
    casing_feature_size = len(fields['inputs'].casing.vocab.itos)

    train_set, test_set = dataset.split(split_ratio=0.8)

    train_iter = BucketIterator(batch_size=32, sort_key=example_word_count)

    model = BLCCModel(**{
        BLCCModel.OUTPUT_SIZE: output_size,
        BLCCModel.CLASSIFIER: 'CRF',
        BLCCModel.EMBEDDING_SIZE: 300,
        BLCCModel.LSTM_SIZE: (200, 200),
        BLCCModel.DROPOUT: (0.25, 0.25),
        BLCCModel.FEATURE_NAMES: ('casing',),
        BLCCModel.FEATURE_INPUT_SIZES: (casing_feature_size,),
        # set to a high value because of a tensorflow-cpu bug
        BLCCModel.FEATURE_OUTPUT_SIZES: (30,)
    })
    trainer = SimpleTrainer()
    feature_transformer = FeatureTransformer(feature_transform)

    _LOGGER.info('Training started')
    trainer.train(
        model=model,
        dataset=train_set,
        feature_transformer=feature_transformer,
        iterator=train_iter,
        label_transform_fun=label_transform_fun,
<<<<<<< HEAD
        **{trainer.MAX_EPOCH_KEY: 20}
=======
        max_epoch=1
>>>>>>> 1e7c346f
    )
    _LOGGER.info('Training finished')

    X_test_batch, y_test_batch = test_set[:32].batch()
    X_test = feature_transformer.transform(X_test_batch)
    y_test = label_transform_fun(y_test_batch)

    prediction = model.predict(X=X_test)[BLCCModel.PREDICTION_KEY]
    # pickle for later use
    pickle.dump(model, open('ner_model.pkl', 'wb'))

    pad_symbol = fields['labels'].vocab.pad_symbol()
    prediction_filtered, y_test_filtered = filter_out_padding(
        pad_symbol,
        prediction,
        y_test
    )

    _LOGGER.info('Expected:')
    _LOGGER.info(y_test_filtered)

    _LOGGER.info('Actual:')
    _LOGGER.info(prediction_filtered)

    f1 = multiclass_f1_metric(
        y_test_filtered,
        prediction_filtered,
        average='weighted'
    )
    info_msg = "F1: {}".format(f1)
    _LOGGER.info(info_msg)


def filter_out_padding(pad_symbol, prediction, y_test):
    """Filters out padding from the predictiopytn and test arrays. The
     resulting arrays are flattened."""
    indices_to_leave = np.where(np.ravel(y_test) != pad_symbol)
    y_test_filtered = np.ravel(y_test)[indices_to_leave]
    prediction_filtered = np.ravel(prediction)[indices_to_leave]
    return prediction_filtered, y_test_filtered


def ner_dataset_classification_fields():
    """Function creates fields to use with the Croatian NER dataset on
    NER task."""
    tokens = TokenizedField(name='tokens',
                            vocab=Vocab())
    casing = TokenizedField(name='casing',
                            vocab=Vocab(specials=(SpecialVocabSymbols.PAD,)))
    labels = TokenizedField(name='labels',
                            is_target=True,
                            vocab=Vocab(specials=(SpecialVocabSymbols.PAD,)))

    casing.add_posttokenize_hook(casing_mapper_hook)
    labels.add_posttokenize_hook(label_mapper_hook)

    Inputs = namedtuple('Inputs', ['tokens', 'casing'])

    return {'inputs': Inputs(tokens, casing), 'labels': labels}


if __name__ == '__main__':
    vectors_path = sys.argv[1]
    LargeResource.BASE_RESOURCE_DIR = 'downloaded_datasets'

    fields = ner_dataset_classification_fields()
    dataset = CroatianNERDataset.get_dataset(fields=fields)

    vocab = fields['inputs'].tokens.vocab
    embedding_matrix = BasicVectorStorage(path=vectors_path).load_vocab(vocab)

    feature_transform = partial(
        feature_extraction_fn,
        embedding_matrix=embedding_matrix)

    ner_croatian_blcc_example(
        fields=fields,
        dataset=dataset,
        feature_transform=feature_transform
    )<|MERGE_RESOLUTION|>--- conflicted
+++ resolved
@@ -129,11 +129,7 @@
         feature_transformer=feature_transformer,
         iterator=train_iter,
         label_transform_fun=label_transform_fun,
-<<<<<<< HEAD
-        **{trainer.MAX_EPOCH_KEY: 20}
-=======
         max_epoch=1
->>>>>>> 1e7c346f
     )
     _LOGGER.info('Training finished')
 
