"""Example how to use model on simple PauzaHR dataset using the Experiment class."""

from functools import partial
import numpy as np

<<<<<<< HEAD
from takepod.storage import Field, Vocab, Iterator, SingleBatchIterator, BasicVectorStorage
=======
from takepod.storage import (Field, LargeResource, Vocab, Iterator, SingleBatchIterator,
                             BasicVectorStorage)
>>>>>>> dee3bb89
from takepod.datasets.pauza_dataset import PauzaHRDataset
from takepod.models.fc_model import ScikitMLPClassifier
from takepod.models.simple_trainers import SimpleTrainer
from takepod.models import Experiment


def numericalize_pauza_rating(rating):
    """Function numericalizes pauza_hr dataset rating field"""
    label = round(float(rating) * 2) - 1
    return label


def basic_pauza_hr_fields():
    """Function returns pauza-hr fields used for classification."""
    rating = Field(name="Rating", vocab=Vocab(specials=()), store_as_raw=True,
                   is_target=True, tokenize=False,
                   custom_numericalize=numericalize_pauza_rating)

    text = Field(name="Text", vocab=Vocab(), tokenizer='split',
                 language="hr", tokenize=True, store_as_raw=False,
                 fixed_length=100)

    return {"Text": text, "Rating": rating}


def batch_transform_mean(x_batch, y_batch, embedding_matrix):
    """Batch transform function that returns a mean of embedding vectors for every
    token in an Example"""
    x_tensor = np.take(embedding_matrix, x_batch.Text.astype(int), axis=0)
    x = np.mean(x_tensor, axis=1)
    y = np.ravel(y_batch.Rating)
    return x, y


def basic_batch_transform_fun(x_batch, y_batch):
    """Method transforms iterator batch to a
       numpy matrix that model accepts."""
    X = x_batch.Text
    y = y_batch.Rating.ravel()
    return X, y


def experiment_example():
    """Example of setting up and using the Experiment class.
    """
    fields = basic_pauza_hr_fields()
    train_dataset, test_dataset = PauzaHRDataset.get_train_test_dataset(fields)

    num_of_classes = len(train_dataset.field_dict["Rating"].vocab.itos)

    trainer = SimpleTrainer()

    def train_iterator_provider(dataset):
        return Iterator(dataset, shuffle=True)

    vectorizer = BasicVectorStorage(path="downloaded_datasets/tweeterVectors.txt")
    vectorizer.load_vocab(vocab=fields["Text"].vocab)
    embedding_matrix = vectorizer.get_embedding_matrix(
        fields["Text"].vocab)

    batch_transform = partial(batch_transform_mean, embedding_matrix=embedding_matrix)

    experiment = Experiment(ScikitMLPClassifier,
                            trainer,
                            batch_transform,
                            train_iterator_provider)

    experiment.fit(train_dataset,
                   model_kwargs={
                       "classes": np.arange(0, num_of_classes),
                       "hidden_layer_sizes": (50, 20),
                       "solver": "adam"
                   },
                   trainer_kwargs={
                       SimpleTrainer.MAX_EPOCH_KEY: 5
                   })

    test_dataset_slice = test_dataset

    _, true_values = next(iter(SingleBatchIterator(test_dataset_slice)))
    true_values = true_values.Rating.ravel()

    predicted_values = experiment.predict(test_dataset_slice)
    predicted_values = predicted_values.ravel()

    accuracy = np.count_nonzero(true_values == predicted_values) / len(predicted_values)

    print(f"Accuracy on the test set: {accuracy}")


if __name__ == '__main__':
<<<<<<< HEAD
    experiment_example()
=======
    LargeResource.BASE_RESOURCE_DIR = "downloaded_datasets"
    PauzaHR_experiment_example()
>>>>>>> dee3bb89
<|MERGE_RESOLUTION|>--- conflicted
+++ resolved
@@ -3,12 +3,8 @@
 from functools import partial
 import numpy as np
 
-<<<<<<< HEAD
-from takepod.storage import Field, Vocab, Iterator, SingleBatchIterator, BasicVectorStorage
-=======
 from takepod.storage import (Field, LargeResource, Vocab, Iterator, SingleBatchIterator,
                              BasicVectorStorage)
->>>>>>> dee3bb89
 from takepod.datasets.pauza_dataset import PauzaHRDataset
 from takepod.models.fc_model import ScikitMLPClassifier
 from takepod.models.simple_trainers import SimpleTrainer
@@ -100,9 +96,5 @@
 
 
 if __name__ == '__main__':
-<<<<<<< HEAD
-    experiment_example()
-=======
     LargeResource.BASE_RESOURCE_DIR = "downloaded_datasets"
-    PauzaHR_experiment_example()
->>>>>>> dee3bb89
+    experiment_example()