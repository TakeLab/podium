"""Example how to use model on simple PauzaHR dataset using the Experiment class."""

from functools import partial
import numpy as np

from takepod.storage import (Field, LargeResource, Vocab,
                             BasicVectorStorage)
from takepod.datasets import Iterator
from takepod.datasets.impl.pauza_dataset import PauzaHRDataset
from takepod.models.impl.fc_model import ScikitMLPClassifier
from takepod.models.impl.simple_trainers import SimpleTrainer
from takepod.models import Experiment
<<<<<<< HEAD
from takepod.validation import k_fold_multiclass_metrics
from takepod.model_selection import grid_search
from sklearn.metrics import accuracy_score
=======
from takepod.validation import k_fold_classification_metrics
>>>>>>> 9fad267a


def numericalize_pauza_rating(rating):
    """Function numericalizes pauza_hr dataset rating field"""
    label = round(float(rating) * 2) - 1
    return label


def basic_pauza_hr_fields():
    """Function returns pauza-hr fields used for classification."""
    rating = Field(name="Rating", vocab=Vocab(specials=()),
                   is_target=True, tokenize=False,
                   custom_numericalize=numericalize_pauza_rating)

    text = Field(name="Text", vocab=Vocab(), tokenizer='split',
                 language="hr", tokenize=True, store_as_raw=False,
                 fixed_length=100)

    return {"Text": text, "Rating": rating}


def feature_transform_mean_fun(x_batch, embedding_matrix):
    """Batch transform function that returns a mean of embedding vectors for every
    token in an Example"""
    x_tensor = np.take(embedding_matrix, x_batch.Text.astype(int), axis=0)
    x = np.mean(x_tensor, axis=1)
    return x


def basic_feature_transform_fun(x_batch):
    """Method transforms iterator batch to a
       numpy matrix that model accepts."""
    return x_batch.Text


def label_transform_fun(y_batch):
    return y_batch.Rating.ravel()


def experiment_example():
    """Example of setting up and using the Experiment class.
    """
    fields = basic_pauza_hr_fields()
    train_dataset, test_dataset = PauzaHRDataset.get_train_test_dataset(fields)

    num_of_classes = len(train_dataset.field_dict["Rating"].vocab.itos)

    trainer = SimpleTrainer()

    def train_iterator_provider(dataset):
        return Iterator(dataset, shuffle=True)

    vectorizer = BasicVectorStorage(path="downloaded_datasets/tweeterVectors.txt")
    vectorizer.load_vocab(vocab=fields["Text"].vocab)
    embedding_matrix = vectorizer.get_embedding_matrix(
        fields["Text"].vocab)

    feature_transform = partial(feature_transform_mean_fun,
                                embedding_matrix=embedding_matrix)

    experiment = Experiment(ScikitMLPClassifier,
                            trainer,
                            train_iterator_provider,
                            None,
                            feature_transform,
                            label_transform_fun)

<<<<<<< HEAD
    _, model_params, train_params = \
        grid_search(experiment,
                    test_dataset,
                    accuracy_score,
                    model_param_grid={'classes': ([i for i in range(num_of_classes)],),
                                      'hidden_layer_sizes': [(10,), (20,), (10, 10), (100,)]},
                    trainer_param_grid={SimpleTrainer.MAX_EPOCH_KEY: [2, 3, 4, 5]}
                    )

    experiment.set_default_model_args(**model_params)
    experiment.set_default_trainer_args(**train_params)

    accuracy, precision, recall, f1 = k_fold_multiclass_metrics(experiment,
                                                                test_dataset,
                                                                5,
                                                                average='macro')
=======
    experiment.set_default_model_args(
        classes=[i for i in range(num_of_classes)]
    )

    experiment.set_default_trainer_args(
        **{SimpleTrainer.MAX_EPOCH_KEY: 3}
    )

    accuracy, precision, recall, f1 = k_fold_classification_metrics(experiment,
                                                                    test_dataset,
                                                                    5,
                                                                    average='macro')
>>>>>>> 9fad267a

    print("Accuracy = {}\n"
          "Precision = {}\n"
          "Recall = {}\n"
          "F1 score = {}".format(accuracy, precision, recall, f1))


if __name__ == '__main__':
    LargeResource.BASE_RESOURCE_DIR = "downloaded_datasets"
    experiment_example()<|MERGE_RESOLUTION|>--- conflicted
+++ resolved
@@ -10,13 +10,9 @@
 from takepod.models.impl.fc_model import ScikitMLPClassifier
 from takepod.models.impl.simple_trainers import SimpleTrainer
 from takepod.models import Experiment
-<<<<<<< HEAD
-from takepod.validation import k_fold_multiclass_metrics
+from takepod.validation import k_fold_classification_metrics
 from takepod.model_selection import grid_search
 from sklearn.metrics import accuracy_score
-=======
-from takepod.validation import k_fold_classification_metrics
->>>>>>> 9fad267a
 
 
 def numericalize_pauza_rating(rating):
@@ -84,37 +80,22 @@
                             feature_transform,
                             label_transform_fun)
 
-<<<<<<< HEAD
     _, model_params, train_params = \
         grid_search(experiment,
                     test_dataset,
                     accuracy_score,
                     model_param_grid={'classes': ([i for i in range(num_of_classes)],),
-                                      'hidden_layer_sizes': [(10,), (20,), (10, 10), (100,)]},
+                                      'hidden_layer_sizes': [(10,), (10, 10), (100,)]},
                     trainer_param_grid={SimpleTrainer.MAX_EPOCH_KEY: [2, 3, 4, 5]}
                     )
 
     experiment.set_default_model_args(**model_params)
     experiment.set_default_trainer_args(**train_params)
 
-    accuracy, precision, recall, f1 = k_fold_multiclass_metrics(experiment,
-                                                                test_dataset,
-                                                                5,
-                                                                average='macro')
-=======
-    experiment.set_default_model_args(
-        classes=[i for i in range(num_of_classes)]
-    )
-
-    experiment.set_default_trainer_args(
-        **{SimpleTrainer.MAX_EPOCH_KEY: 3}
-    )
-
     accuracy, precision, recall, f1 = k_fold_classification_metrics(experiment,
                                                                     test_dataset,
                                                                     5,
                                                                     average='macro')
->>>>>>> 9fad267a
 
     print("Accuracy = {}\n"
           "Precision = {}\n"
