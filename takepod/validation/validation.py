--- conflicted
+++ resolved
@@ -38,17 +38,10 @@
             two numpy array arguments: y_true and y_predicted. y_true is the ground
             truth while y_predicted are the model's predictions. This callable should
             return a score that can be either a numpy array, a int or a float.
-<<<<<<< HEAD
 
         shuffle : boolean, optional
             Whether to shuffle the data before splitting into batches.
 
-=======
-
-        shuffle : boolean, optional
-            Whether to shuffle the data before splitting into batches.
-
->>>>>>> 9fad267a
         random_state : int, RandomState instance or None
             If int, random_state is the seed used by the random number generator;
             If RandomState instance, random_state is the random number generator;
@@ -128,14 +121,6 @@
     return sum(results) / len(results)
 
 
-<<<<<<< HEAD
-def k_fold_multiclass_metrics(experiment: Experiment,
-                              dataset: Dataset,
-                              n_splits: int,
-                              shuffle: Optional[bool] = False,
-                              random_state: int = None,
-                              average: str = 'micro') \
-=======
 def k_fold_classification_metrics(experiment: Experiment,
                                   dataset: Dataset,
                                   n_splits: int,
@@ -145,7 +130,6 @@
                                   pos_label: int = 1,
                                   shuffle: Optional[bool] = False,
                                   random_state: int = None) \
->>>>>>> 9fad267a
         -> Tuple[float, float, float, float]:
     """ Calculates the most often used classification metrics : accuracy, precision,
     recall and the F1 score. All scores are calculated for every fold and the mean
@@ -162,20 +146,7 @@
     n_splits : int
         Number of folds.
 
-<<<<<<< HEAD
-    shuffle : boolean, optional
-        Whether to shuffle the data before splitting into batches.
-
-    random_state : int, RandomState instance or None
-        If int, random_state is the seed used by the random number generator;
-        If RandomState instance, random_state is the random number generator;
-        If None, the random number generator is the RandomState instance used
-        by `np.random`. Used when ``shuffle`` == True.
-
-    average : str
-=======
     average : str, Optional
->>>>>>> 9fad267a
         Determines the type of averaging performed.
 
         The supported averaging methods are:
@@ -194,8 +165,6 @@
             for label imbalance; it can result in an F-score that is not between precision
             and recall.
 
-<<<<<<< HEAD
-=======
         `binary`:
             Only report results for the class specified by pos_label.
             This is applicable only if targets (i.e. results of predict) are binary.
@@ -227,7 +196,6 @@
         If None, the random number generator is the RandomState instance used
         by `np.random`. Used when ``shuffle`` == True.
 
->>>>>>> 9fad267a
     Returns
     -------
     tuple(float, float, float, float)
@@ -235,16 +203,9 @@
         Each score returned is a mean of that score over all folds.
 
     """
-<<<<<<< HEAD
-    # TODO expand with `binary` from scikit
-    if average not in ('micro', 'macro', 'weighted'):
-        error_msg = "'average' parameter must be either 'micro', 'macro' or 'weighted'." \
-                    " Provided value: '{}'".format(average)
-=======
     if average not in ('micro', 'macro', 'weighted', 'binary'):
         error_msg = "'average' parameter must be either 'micro', 'macro', 'weighted'" \
                     " or 'binary'. Provided value: '{}'".format(average)
->>>>>>> 9fad267a
         _LOGGER.error(error_msg)
         raise ValueError(error_msg)
 
@@ -252,14 +213,10 @@
         accuracy = accuracy_score(y_true, y_pred)
         precision, recall, f1, _ = precision_recall_fscore_support(y_true,
                                                                    y_pred,
-<<<<<<< HEAD
-                                                                   average=average)
-=======
                                                                    labels=labels,
                                                                    pos_label=pos_label,
                                                                    average=average,
                                                                    beta=beta)
->>>>>>> 9fad267a
         return np.array([
             accuracy,
             precision,
