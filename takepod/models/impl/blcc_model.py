"""Module contains deep learning based sequence labelling model.."""
import logging
import numpy as np
import tempfile

from takepod.models import AbstractSupervisedModel
from takepod.models.impl.blcc.chain_crf import (
    ChainCRF, create_custom_objects
)
from keras.models import load_model

_LOGGER = logging.getLogger(__name__)
try:
    from keras import backend as K
    from keras.layers import Bidirectional, concatenate, Dense, Dropout, Embedding
    from keras.layers import Input, LSTM, TimeDistributed
    from keras.models import Model
    from keras.optimizers import Adadelta, Adagrad, Adam, Nadam, RMSprop, SGD
except ImportError:
    _LOGGER.debug("Problem occured while trying to import keras. If the "
                  "library is not installed visit https://keras.io/"
                  " for more details.")


class BLCCModel(AbstractSupervisedModel):
    """
    Deeo learning model for sequence labelling tasks.

    Originally proposed in the following paper:
    https://arxiv.org/pdf/1603.01354.pdf

    Attributes
    ----------
    EMBEDDING_SIZE : int
        Size of the word embeddings
    OUTPUT_SIZE : int
        Number of output classes
    FEATURE_NAMES : iterable(str)
        Names of the custom features
    FEATURE_INPUT_SIZES : iterable(str)
        Input sizes of the custom features
    FEATURE_OUTPUT_SIZES : iterable(str)
        Output sizes of the custom features
    LEARNING_RATE : float
        Learning rate
    CLIPNORM : float
        Optimizer clip norm
    CLIPVALUE : float
        Optimizer clip value
    OPTIMIZER : str
        Optimizer name
        Supported optimizers: ['adam', 'nadam', 'rmsprop', 'adadelta',
        'adagrad', 'sgd']
    CLASSIFIER : str
        Classifier name
        Supported classifiers: ['Softmax', 'CRF']
    LSTM_SIZE = iterable(int)
        Sizes of the bidirectional LSTM layers.
    DROPOUT : float | iterable(float)
        If the single float value is given, a naive dropout with the given value
        is applied after each LSTM layer.
        If the iterable value is given, the first element is applied as a
        standard dropout and a second is applied as a recurrent dropout within
        a LSTM layer.
    """

    EMBEDDING_SIZE = 'embedding_size'
    OUTPUT_SIZE = 'output_size'

    FEATURE_NAMES = 'feature_names'
    FEATURE_INPUT_SIZES = 'feature_input_sizes'
    FEATURE_OUTPUT_SIZES = 'feature_output_sizes'

    LEARNING_RATE = 'learning_rate'
    CLIPNORM = 'clipnorm'
    CLIPVALUE = 'clipvalue'
    OPTIMIZER = 'optimizer'
    CLASSIFIER = 'classifier'
    LSTM_SIZE = 'LSTM-Size'
    DROPOUT = 'dropout'

    def __init__(self, **kwargs):
        self.reset(**kwargs)

    def __getstate__(self):
        model_str = ""
        with tempfile.NamedTemporaryFile(suffix='.hdf5', delete=True) as fd:
            self.model.save(fd.name, overwrite=True)
            model_str = fd.read()
            odict = self.__dict__.copy()
            del odict['model']
        return {'model_str': model_str, 'rest': odict}

    def __setstate__(self, state):
        with tempfile.NamedTemporaryFile(suffix='.hdf5', delete=True) as fd:
            fd.write(state['model_str'])
            fd.flush()
            model = load_model(fd.name, custom_objects=create_custom_objects())
<<<<<<< HEAD
            self.__dict__ = state['rest']
            self.model = model
=======
        self.__dict__ = state['rest']
        self.model = model
>>>>>>> 1e7c346f

    def reset(self, **kwargs):
        default_hyperparameters = {
            self.EMBEDDING_SIZE: None,
            self.OUTPUT_SIZE: None,

            self.FEATURE_NAMES: (),
            self.FEATURE_INPUT_SIZES: (),
            self.FEATURE_OUTPUT_SIZES: (),
            self.DROPOUT: (0.5, 0.5),
            self.CLASSIFIER: 'CRF',
            self.LSTM_SIZE: (100,),
            self.OPTIMIZER: 'adam',
            self.CLIPVALUE: 0.0,
            self.CLIPNORM: 1.0,
            self.LEARNING_RATE: 0.01
        }

        if kwargs:
            default_hyperparameters.update(kwargs)

        self.params = default_hyperparameters
        self.model = self._build_model()

    def _build_model(self):
        """Method initializes and compiles the model."""
        embedding_size = self.params.get(self.EMBEDDING_SIZE)

        output_size = self.params.get(self.OUTPUT_SIZE)

        tokens_input = Input(shape=(None, embedding_size),
                             dtype='float32',
                             name='embeddings_input')

        input_nodes = [tokens_input]
        input_layers_to_concatenate = [tokens_input]

        # TODO add character embeddings

        custom_feature_properties = zip(
            self.params.get(self.FEATURE_NAMES),
            self.params.get(self.FEATURE_INPUT_SIZES),
            self.params.get(self.FEATURE_OUTPUT_SIZES)
        )
        for name, input_size, output_size in custom_feature_properties:
            feature_input = Input(shape=(None,), dtype='int32',
                                  name="{}_input".format(name))

            feature_embedding = Embedding(
                input_dim=input_size,
                output_dim=output_size,
                name="{}_embeddings".format(name))(feature_input)

            input_nodes.append(feature_input)
            input_layers_to_concatenate.append(feature_embedding)

        if len(input_layers_to_concatenate) > 1:
            shared_layer = concatenate(input_layers_to_concatenate)
        else:
            shared_layer = input_layers_to_concatenate[0]

        cnt = 1

        for size in self.params[self.LSTM_SIZE]:
            if isinstance(self.params[self.DROPOUT], (list, tuple)):
                shared_layer = Bidirectional(
                    LSTM(
                        size,
                        return_sequences=True,
                        dropout=self.params[self.DROPOUT][0],
                        recurrent_dropout=self.params[self.DROPOUT][1]
                    ),
                    name="shared_varLSTM_{}".format(cnt))(shared_layer)
            else:
                # Naive dropout
                shared_layer = Bidirectional(
                    LSTM(size, return_sequences=True),
                    name="shared_LSTM_{}".format(cnt))(shared_layer)

                if self.params[self.DROPOUT] > 0.0:
                    shared_layer = TimeDistributed(
                        Dropout(self.params[self.DROPOUT]),
                        name="shared_dropout_{}".format(self.params[self.DROPOUT])
                    )(shared_layer)
            cnt += 1

        n_class_labels = output_size
        output = shared_layer
        classifier = self.params[self.CLASSIFIER]

        if classifier == 'Softmax':
            output = TimeDistributed(
                Dense(n_class_labels, activation='softmax'),
                name='Softmax')(output)
            loss_fct = 'sparse_categorical_crossentropy'
        elif classifier == 'CRF':
            output = TimeDistributed(
                Dense(n_class_labels, activation=None),
                name='hidden_lin_layer')(output)
            crf = ChainCRF(name='CRF')
            output = crf(output)
            loss_fct = crf.sparse_loss
        else:
            raise ValueError("Unsupported classifier: {}".format(classifier))

        optimizerParams = {}
        if self.params.get(self.CLIPNORM, 0) > 0:
            optimizerParams[self.CLIPNORM] = self.params[self.CLIPNORM]
        if self.params.get(self.CLIPVALUE, 0) > 0:
            optimizerParams[self.CLIPVALUE] = self.params[self.CLIPVALUE]

        optimizer = self.params[self.OPTIMIZER].lower()
        if optimizer == 'adam':
            opt = Adam(**optimizerParams)
        elif optimizer == 'nadam':
            opt = Nadam(**optimizerParams)
        elif optimizer == 'rmsprop':
            opt = RMSprop(**optimizerParams)
        elif optimizer == 'adadelta':
            opt = Adadelta(**optimizerParams)
        elif optimizer == 'adagrad':
            opt = Adagrad(**optimizerParams)
        elif optimizer == 'sgd':
            opt = SGD(lr=0.1, **optimizerParams)
        else:
            raise ValueError("Unsupported optimizer: {}".format(optimizer))

        model = Model(inputs=input_nodes, outputs=[output])
        model.compile(loss=loss_fct, optimizer=opt)
        model.summary(line_length=125)

        learning_rate = self.params[self.LEARNING_RATE]
        K.set_value(model.optimizer.lr, learning_rate)

        return model

    def fit(self, X, y, **kwargs):
        """
        Method calls fit on BLCC model with the given batch.
        It is supposed to be used as online learning.
        """
        self.model.train_on_batch(X, np.expand_dims(y, -1))

    def predict(self, X, **kwargs):
        predictions = self.model.predict(X, verbose=False)
        y_pred = predictions.argmax(axis=-1)
        return {AbstractSupervisedModel.PREDICTION_KEY: y_pred}<|MERGE_RESOLUTION|>--- conflicted
+++ resolved
@@ -96,13 +96,8 @@
             fd.write(state['model_str'])
             fd.flush()
             model = load_model(fd.name, custom_objects=create_custom_objects())
-<<<<<<< HEAD
-            self.__dict__ = state['rest']
-            self.model = model
-=======
         self.__dict__ = state['rest']
         self.model = model
->>>>>>> 1e7c346f
 
     def reset(self, **kwargs):
         default_hyperparameters = {
