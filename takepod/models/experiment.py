--- conflicted
+++ resolved
@@ -87,13 +87,8 @@
 
     def fit(self,
             dataset: Dataset,
-<<<<<<< HEAD
-            model_kwargs: Dict = None,
-            trainer_kwargs: Dict = None
-=======
-            model_kwargs: Dict={},
-            trainer_kwargs: Dict={}
->>>>>>> dee3bb89
+            model_kwargs: Dict=None,
+            trainer_kwargs: Dict=None
             ):
         """Fits the model to the provided Dataset. During fitting, the provided Iterator
         and Trainer are used.
