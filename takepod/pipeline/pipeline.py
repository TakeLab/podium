--- conflicted
+++ resolved
@@ -19,16 +19,10 @@
                  example_format: Union[ExampleFormat, str],
                  model: Union[AbstractSupervisedModel, Type[AbstractSupervisedModel]],
                  trainer: AbstractTrainer = None,
-<<<<<<< HEAD
-                 trainer_iterator_callable: Callable[[Dataset], Iterator] = None,
-                 label_transform_fn: Callable[[NamedTuple], np.ndarray] = None,
-                 output_transform_fn: Callable[[np.array], Any] = None,
-=======
                  feature_transformer:
                  Union[FeatureTransformer, Callable[[NamedTuple], np.array]] = None,
                  label_transform_fn: Callable[[NamedTuple], np.ndarray] = None,
                  output_transform_fn: Callable[[np.ndarray], Any] = None
->>>>>>> 1e7c346f
                  ):
         """Creates a new pipeline instance.
 
@@ -113,14 +107,10 @@
         self.all_fields = fields
 
         self.example_format = example_format
-<<<<<<< HEAD
-        self.example_factory = ExampleFactory(fields)
-=======
 
         self.training_example_factory = ExampleFactory(self.all_fields)
         self.prediction_example_factory = ExampleFactory(self.feature_fields)
 
->>>>>>> 1e7c346f
         self.output_transform_fn = output_transform_fn
 
         super().__init__(model,
@@ -147,17 +137,6 @@
         -------
         ndarray
             Tensor containing the prediction for the example."""
-<<<<<<< HEAD
-        processed_example = self.example_factory.from_format(raw_example,
-                                                             self.example_format)
-        ds = Dataset([processed_example], self.fields)
-        prediction = self.predict(ds, **kwargs)[0]
-
-        if self.output_transform_fn is not None:
-            return self.output_transform_fn(prediction)
-        else:
-            return prediction
-=======
         processed_example = \
             self.prediction_example_factory.from_format(raw_example,
                                                         self.example_format)
@@ -258,5 +237,4 @@
                  model_kwargs=model_kwargs,
                  trainer_kwargs=trainer_kwargs,
                  feature_transformer=feature_transformer,
-                 trainer=trainer)
->>>>>>> 1e7c346f
+                 trainer=trainer)