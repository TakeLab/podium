--- conflicted
+++ resolved
@@ -95,23 +95,6 @@
             _LOGGER.error(error_msg)
             raise TypeError(error_msg)
 
-<<<<<<< HEAD
-        has_istarget_attribute = lambda x: hasattr(x, "is_target")
-        non_empty_feature_field = lambda x: x and \
-            (not has_istarget_attribute(x) or not x.is_target)
-
-        if isinstance(fields, (list, tuple)):
-            self.feature_fields = [
-                field for field in fields
-                if non_empty_feature_field(field)
-            ]
-        else:
-            self.feature_fields = {
-                field_key: field
-                for field_key, field in fields.items()
-                if non_empty_feature_field(field)
-            }
-=======
         if isinstance(fields, (list, tuple)):
             feature_field_dict = _filter_feature_fields(
                 {k: v for k, v in enumerate(fields)}
@@ -120,7 +103,6 @@
         else:
             self.feature_fields = _filter_feature_fields(fields)
 
->>>>>>> ec3abaa5
         self.all_fields = fields
 
         self.example_format = example_format
