--- conflicted
+++ resolved
@@ -94,17 +94,6 @@
             _LOGGER.error(error_msg)
             raise TypeError(error_msg)
 
-<<<<<<< HEAD
-        # if isinstance(fields, (list, tuple)):
-        #     self.feature_fields = [field for field in fields
-        #                            if field and not field.is_target]
-
-        # else:
-        #     self.feature_fields = {field_key: field
-        #                            for field_key, field
-        #                            in fields.items()
-        #                            if field and not field.is_target}
-=======
         has_istarget_attribute = lambda x: hasattr(x, "is_target")
         non_empty_feature_field = lambda x: x and \
             (not has_istarget_attribute(x) or not x.is_target)
@@ -120,14 +109,12 @@
                 for field_key, field in fields.items()
                 if non_empty_feature_field(field)
             }
->>>>>>> acff6f71
-
         self.all_fields = fields
 
         self.example_format = example_format
 
         self.training_example_factory = ExampleFactory(self.all_fields)
-        self.prediction_example_factory = ExampleFactory(self.all_fields)
+        self.prediction_example_factory = ExampleFactory(self.feature_fields)
 
         self.output_transform_fn = output_transform_fn
 
@@ -158,7 +145,7 @@
         processed_example = \
             self.prediction_example_factory.from_format(raw_example,
                                                         self.example_format)
-        ds = Dataset([processed_example], self.all_fields)
+        ds = Dataset([processed_example], self.feature_fields)
         prediction = self.predict(ds, **kwargs)
         # Indexed with 0 to extract the single prediction from the prediction batch
         prediction = prediction[0]
