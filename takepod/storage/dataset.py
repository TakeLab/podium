"""Module contains base classes for datasets."""
import csv
import io
import itertools
import json
import os
import logging
import random
import copy

from abc import ABC
from takepod.storage.example_factory import ExampleFactory
from takepod.storage.field import unpack_fields

_LOGGER = logging.getLogger(__name__)


class Dataset(ABC):
    """General purpose container for datasets defining some common methods.

     A dataset is a list of `Example` classes, along with the corresponding
    `Field` classes, which process the columns of each example.

    Attributes
    ----------
    examples : list
        A list of Example objects.
    fields : list
        A list of Field objects that were used to create examples.
    """

    def __init__(self, examples, fields, sort_key=None):
        """Creates a dataset with the given examples and their fields.

        Parameters
        ----------
        examples : list
            A list of examples.
        fields : list
            A list of fields that the examples have been created with.
        sort_key : callable
            A key to use for sorting dataset examples, used for batching
            together examples with similar lengths to minimize padding.
        """

        self.examples = examples
        self.fields = fields
        self.field_dict = {field.name: field for field in fields}
        self.sort_key = sort_key

    def __getitem__(self, i):
<<<<<<< HEAD
        if isinstance(i, slice):
            return self._dataset_copy_with_examples(self.examples[i])

        elif isinstance(i, int):
            return self.examples[i]
=======
        """Returns an example or a new dataset containing the indexed examples.
        If indexed with an int, only the example at that position will be returned.
        If Indexed with a slice or iterable, all examples indexed by the object
        will be collected and a new dataset containing only those examples will be
        returned. The new dataset will contain copies of the old dataset's fields and
        will be identical to the original dataset, with the exception of the example
        number and ordering. See wiki for detailed examples.

        Examples in the returned Dataset are the same ones present in the
        original dataset. If a complete deep-copy of the dataset, or its slice,
        is needed please refer to the `get` method.

        Usage example:

            example = dataset[1] # Indexing by single integer returns a single example

            new_dataset = dataset[1:10] # Multiindexing returns a new dataset containing
                                        # the indexed examples.

        Parameters
        ----------
        i : int or slice or iterable
            Index used to index examples.

        Returns
        -------
        single example or Dataset
            If i is an int, a single example will be returned.
            If i is a slice or iterable, a copy of this dataset containing
            only the indexed examples will be returned.

        """
        return self.get(i, deep_copy=False)

    def get(self, i, deep_copy=False):
        """Returns an example or a new dataset containing the indexed examples.
                If indexed with an int, only the example at that position
                will be returned.
                If Indexed with a slice or iterable, all examples indexed by the object
                will be collected and a new dataset containing only those examples will be
                returned. The new dataset will contain copies of the old dataset's fields
                and will be identical to the original dataset, with the exception of the
                example number and ordering. See wiki for detailed examples.

                Usage example:

                    example = dataset.get(1) # Indexing by single integer
                                             # returns a single example

                    example_copy = dataset.get(1, deep_copy=True) # Same as the first
                                                                  # example, but returns a
                                                                  # deep_copy of the
                                                                  # example

                    s = slice(1, 10)
                    new_dataset = dataset.get(s) # Multiindexing returns a new dataset
                                                 # containing the indexed examples.

                    new_dataset_copy = dataset.get(s, deep_copy=True)

                Parameters
                ----------
                i : int or slice or iterable
                    Index used to index examples.

                deep_copy: bool
                    If true, the returned dataset will contain deep-copies of this
                    dataset's examples and fields.
                    If false, existing examples and fields will be reused.

                Returns
                -------
                single example or Dataset
                    If i is an int, a single example will be returned.
                    If i is a slice or iterable, a copy of this dataset containing
                    only the indexed examples will be returned.

                """
        if isinstance(i, slice):
            return self._dataset_copy_with_examples(self.examples[i], deep_copy=deep_copy)

        elif isinstance(i, int):
            example = self.examples[i]
            return copy.deepcopy(example) if deep_copy else example
>>>>>>> 381bd18a

        else:
            # Numpy style multi-indexing
            indexed_examples = [self.examples[index] for index in i]
<<<<<<< HEAD
            return self._dataset_copy_with_examples(indexed_examples)
=======
            return self._dataset_copy_with_examples(indexed_examples, deep_copy=deep_copy)
>>>>>>> 381bd18a

    def __len__(self):
        """Returns the number of examples in the dataset.

        Returns
        -------
        int
            The number of examples in the dataset.
        """
        return len(self.examples)

    def __iter__(self):
        """Iterates over all examples in the dataset in order.

        Yields
        ------
        example
            Yields examples in the dataset.
        """
        for x in self.examples:
            yield x

    def __getattr__(self, attr):
        """Returns an Iterator iterating over values of the field with the
        given name for every example in the dataset.

        Parameters
        ----------
        attr : str
            The name of the field whose values are to be returned.

        Returns
        ------
            an Iterator iterating over values of the field with the given name
            for every example in the dataset.

        Raises
        ------
        AttributeError
            If there is no Field with the given name.
        """

        if attr in self.field_dict:
            def attr_generator():
                for x in self.examples:
                    yield getattr(x, attr)

            return attr_generator()

        else:
            error_msg = f"Dataset has no field '{attr}'."
            _LOGGER.error(error_msg)
            raise AttributeError(error_msg)

    def filter(self, predicate, inplace=False):
        """Method filters examples with given predicate.

        Parameters
        ----------
        predicate : callable
            predicate should be a callable that accepts example as input and returns
            true if the example shouldn't be filtered, otherwise returns false
        inplace : bool, default False
            if True, do operation inplace and return None
        """
        if inplace:
            self.examples = list(filter(predicate, self.examples))
            return

        filtered_examples = [copy.deepcopy(ex)
                             for ex in self.examples if predicate(ex)]
        fields_copy = copy.deepcopy(self.fields)

        return Dataset(examples=filtered_examples, fields=fields_copy,
                       sort_key=self.sort_key)

    def finalize_fields(self, *args):
        """
        Builds vocabularies of all the non-eager fields in the dataset,
        from the Dataset objects given as *args and then finalizes all the
        fields.

        Parameters
        ----------
        args
            A variable number of Dataset objects from which to build the
            vocabularies for non-eager fields. If none provided, the
            vocabularies are built from this Dataset (self).
        """

        # if there are non-eager fields, we need to build their vocabularies
        fields_to_build = [f for f in self.fields if
                           not f.eager and f.use_vocab]
        if fields_to_build:
            # there can be multiple datasets we want to iterate over
            data_sources = list(
                filter(lambda arg: isinstance(arg, Dataset), args))

            # use self as a data source if no other given
            if not data_sources:
                data_sources.append(self)

            # for each example in each dataset,
            # update _all_ non-eager fields
            for dataset in data_sources:
                for example in dataset:
                    for field in fields_to_build:
                        field.update_vocab(*getattr(example, field.name))

        for field in self.fields:
            field.finalize()

    def split(self, split_ratio=0.7, stratified=False,
              strata_field_name=None,
              random_state=None, shuffle=True):
        """Creates train-(validation)-test splits from this dataset.

        The splits are new Dataset objects, each containing a part of this
        one's examples.

        Parameters
        ----------
            split_ratio : (float | list[float] | tuple[float])
                If type is float, a number in the interval (0.0, 1.0) denoting
                the amount of data to be used for the train split (the rest
                is used for test).
                If type is list or tuple, it should be of length 2 (or 3) and
                the numbers should denote the relative sizes of train, (valid)
                and test splits respectively.
                If the relative size for valid is missing (length is 2), only
                the train-test split is returned (valid is taken to be 0.0).
                Also, the relative sizes don't have to sum up to 1.0 (they are
                normalized automatically).
                The ratio must not be so unbalanced that it would result in
                either of the splits being empty (having zero elements).
                Default is 0.7 (for the train set).
            stratified : bool
                Whether the split should be stratified. A stratified split
                means that for each concrete value of the strata field, the
                given train-val-test ratio is preserved. Usually used on
                fields representing labels / classes, so that every class is
                present in each of our splits with the same percentage as in
                the entire dataset.
                Default is False.
            strata_field_name : str
                Name of the field that is to be used to do the stratified
                split. Only relevant when 'stratified' is true.
                If the name of the strata field is not provided (the default
                behaviour), the stratified split will be done over the first
                field that is a target (its 'is_target' attribute is True).
                Note that the values of the strata field have to be hashable.
                Default is None.
            random_state : int
                The random seed used for shuffling.

        Returns
        -------
        tuple[Dataset]
            Datasets for train, (validation) and test splits in that order,
            depending on the split ratios that were provided.

        Raises
        ------
        ValueError
            If the given split ratio is not in one of the valid forms.
            If the given split ratio is in a valid form, but wrong in the
            sense that it would result with at least one empty split.
            If stratified is True and the field with the given
            strata_field_name doesn't exist.
        """
        train_ratio, val_ratio, test_ratio = check_split_ratio(split_ratio)

        # For the permutations
        random.seed(random_state)

        if not stratified:
            train_data, val_data, test_data = rationed_split(
                self.examples,
                train_ratio,
                val_ratio,
                test_ratio,
                shuffle
            )
        else:
            strata_field_name = self._get_strata_field_name(strata_field_name)

            if strata_field_name is None:
                error_msg = "If strata_field_name is not provided, at least" \
                            " one field has to have is_target equal to True."
                _LOGGER.error(error_msg)
                raise ValueError(error_msg)

            if strata_field_name not in self.field_dict:
                error_msg = f"Invalid strata field name: {strata_field_name}"
                _LOGGER.error(error_msg)
                raise ValueError(error_msg)

            train_data, val_data, test_data = stratified_split(
                self.examples, train_ratio, val_ratio, test_ratio,
                strata_field_name, shuffle)

        splits = tuple(
            Dataset(example_list, self.fields, sort_key=self.sort_key)
            for example_list in (train_data, val_data, test_data)
            if example_list
        )

        return splits

    def _get_strata_field_name(self, strata_field_name):
        if strata_field_name is not None:
            return strata_field_name

        for field in self.fields:
            if field.is_target:
                return field.name

        return None

    def numericalize_examples(self):
        """Generates and caches numericalized data for every example in the dataset.
        Call before using the dataset to avoid lazy numericalization during iteration.
        """
        for example in self.examples:
            for field in self.fields:
                # Generate and cache the numericalized data
                # the return value is ignored
                field.get_numericalization_for_example(example)

    def __getstate__(self):
        """Method obtains dataset state. It is used for pickling dataset data
        to file.

        Returns
        -------
        state : dict
            dataset state dictionary
        """
        return self.__dict__

    def __setstate__(self, state):
        """Method sets dataset state. It is used for unpickling dataset data
        from file.

        Parameters
        ----------
        state : dict
            dataset state dictionary
        """
        self.__dict__ = state

<<<<<<< HEAD
    def _dataset_copy_with_examples(self, examples):
        # TODO Deep copy of fields?
        # TODO Deep copy of examples?
        return Dataset(examples,
                       self.fields,
                       self.sort_key)

    def shuffle_examples(self, random_state=None):

        random.setstate(random_state)
=======
    def _dataset_copy_with_examples(self,
                                    examples: list,
                                    deep_copy: bool = False) -> "Dataset":
        """Creates a new dataset with the same fields and sort_key. The new dataset
        contains only the fields passed to this function.Fields are deep-copied into
        the new dataset, but examples are used as-is.

        Parameters
        ----------
        examples
            examples to be kept in the copy of the dataset.

        deep_copy
            Whether to deep-copy the examples nad fields of this dataset.
            if False, existing fields and examples will be reused.

        Returns
        -------
        Dataset
            a copy of this dataset containing only the passed examples.

        """
        # Deep-copy if needed
        examples = copy.deepcopy(examples) if deep_copy else examples
        fields = copy.deepcopy(self.fields) if deep_copy else self.fields

        return Dataset(examples,
                       fields,
                       self.sort_key)

    def shuffle_examples(self, random_state=None):
        """Shuffles the examples in this dataset

        Parameters
        ----------
        random_state : int
            The random seed used for shuffling.
        """

        if random_state is not None:
            random.seed(random_state)

>>>>>>> 381bd18a
        random.shuffle(self.examples)


class TabularDataset(Dataset):
    """
    A dataset type for data stored in a single CSV, TSV or JSON file, where
    each row of the file is a single example.
    """

    def __init__(self, path, format, fields, skip_header=False,
                 csv_reader_params={}, **kwargs):
        """Creates a TabularDataset from a file containing the data rows and an
        object containing all the fields that we are interested in.

        Parameters
        ----------
            path : str
                Path to the data file.
            format : str
                The format of the data file. Has to be either "CSV", "TSV", or
                "JSON" (case-insensitive).
            fields : (list | dict)
                A mapping from data columns to example fields.
                This allows the user to rename columns from the data file,
                to create multiple fields from the same column and also to
                select only a subset of columns to load.

                A value stored in the list/dict can be either a Field
                (1-to-1 mapping), a tuple of Fields (1-to-n mapping) or
                None (ignore column).

                If type is list, then it should map from the column index to
                the corresponding field/s (i.e. the fields in the list should
                be in the  same order as the columns in the file). Also, the
                format must be CSV or TSV.

                If type is dict, then it should be a map from the column name
                to the corresponding field/s. Column names not present in
                the dict's keys are ignored. If the format is CSV/TSV,
                then the data file must have a header
                (column names need to be known).
            skip_header : bool
                Whether to skip the first line of the input file.
                If format is CSV/TSV and 'fields' is a dict, then skip_header
                must be False and the data file must have a header.
                Default is False.
            csv_reader_params : dict
                Parameters to pass to the csv reader. Only relevant when
                format is csv or tsv.
                See https://docs.python.org/3/library/csv.html#csv.reader
                for more details.

        Raises
        ------
        ValueError
            If the format given is not one of "CSV", "TSV" or "JSON".
            If fields given as a dict and skip_header is True.
            If format is "JSON" and skip_header is True.
        """

        format = format.lower()

        with io.open(os.path.expanduser(path), encoding="utf8") as f:
            if format in {'csv', 'tsv'}:
                delimiter = ',' if format == "csv" else '\t'
                reader = csv.reader(f, delimiter=delimiter,
                                    **csv_reader_params)
            elif format == "json":
                reader = f
            else:
                error_msg = f'Invalid format: {format}'
                _LOGGER.error(error_msg)
                raise ValueError(error_msg)

            # create a list of examples
            examples = create_examples(reader, format, fields, skip_header)

        # we no longer need the column -> field mappings with nested tuples
        # and None values, we just need a flat list of fields
        unpacked_fields = unpack_fields(fields)

        # create a Dataset with lists of examples and fields
        super(TabularDataset, self).__init__(examples, unpacked_fields,
                                             **kwargs)


def create_examples(reader, format, fields, skip_header):
    """Creates a list of examples from the given line reader and fields
    (see TabularDataset.__init__ docs for more info on the fields).

    Parameters
    ----------
    reader
        A reader object that reads one line at a time. Yields either strings
        (when format is JSON) or lists of values (when format is CSV/TSV).
    format : str
        Format of the data file that is being read. Can be either CSV,
        TSV or JSON.
    fields : (list | dict)
        A list or dict of fields (see TabularDataset.__init__ docs for more
        info).
    skip_header : bool
        Whether to skip the first line of the input file. (see
        TabularDataset.__init__ docs for more info).

    Returns
    -------
    list
        A list of created examples.

    Raises
    ------
    ValueError
        If format is JSON and skip_header is True.
        If format is CSV/TSV, the fields are given as a dict and
        skip_header is True.
    """

    if skip_header:
        if format == "json":
            error_msg = f'When using a {format} file, skip_header must be' \
                f' False.'
            _LOGGER.error(error_msg)
            raise ValueError(error_msg)
        elif format in {"csv", "tsv"} and isinstance(fields, dict):
            error_msg = f'When using a dict to specify fields with a {format}' \
                ' file, skip_header must be False and the file must ' \
                'have a header.'
            _LOGGER.error(error_msg)
            raise ValueError(error_msg)

        # skipping the header
        next(reader)

    # if format is CSV/TSV and fields is a dict, transform it to a list
    if format in {"csv", "tsv"} and isinstance(fields, dict):
        # we need a header to know the column names
        header = next(reader)

        # columns not present in the fields dict are ignored (None)
        fields = [fields.get(column, None) for column in header]

    # fields argument is the same for all examples
    # fromlist is used for CSV/TSV because csv_reader yields data rows as
    # lists, not strings
    example_factory = ExampleFactory(fields)
    make_example_function = {
        "json": example_factory.from_json,
        "csv": example_factory.from_list,
        "tsv": example_factory.from_list
    }

    make_example = make_example_function[format]

    # map each line from the reader to an example
    examples = map(make_example, reader)

    return list(examples)


def check_split_ratio(split_ratio):
    """Checks that the split ratio argument is not malformed and if not
    transforms it to a tuple of (train_size, valid_size, test_size) and
    normalizes it if necessary so that all elements sum to 1.

    (See Dataset.split docs for more info).

    Parameters
    ----------
    split_ratio : (float | list[float] | tuple[float])
        The split_ratio should either be a float in the interval (0.0, 1.0)
        (size of train) or a list / tuple of floats of length 2 (or 3) that
        are all larger than 0 and that represent the relative sizes of train,
        (val), test splits.
        If given as a list / tuple, the relative sizes don't have to sum  up
        to 1.0 (they are normalized automatically).

    Returns
    -------
    tuple[float]
        A tuple of (train_size, valid_size, test_size) whose elements sum
        to 1.0.

    Raises
    ------
    ValueError
        If the ratio doesn't obey any of the expected formats described above.
    """

    if isinstance(split_ratio, float):
        # Only the train set relative ratio is provided
        if not (0. < split_ratio < 1.):
            error_msg = f'Split ratio {split_ratio} not between 0 and 1'
            _LOGGER.error(error_msg)
            raise ValueError(error_msg)

        train_ratio = split_ratio
        val_ratio = None
        test_ratio = 1.0 - split_ratio
    elif isinstance(split_ratio, list) or isinstance(split_ratio, tuple):
        # A list/tuple of relative ratios is provided
        split_ratio = tuple(split_ratio)
        length = len(split_ratio)

        if length not in {2, 3}:
            error_msg = f'Split ratio list/tuple should be of length 2 or 3, ' \
                f'got {length}.'
            _LOGGER.error(error_msg)
            raise ValueError(error_msg)

        for i, ratio in enumerate(split_ratio):
            if float(ratio) <= 0.0:
                error_msg = f'Elements of ratio tuple/list must be > 0.0 ' \
                    f'(got value {ratio} at index {i}).'
                _LOGGER.error(error_msg)
                raise ValueError(error_msg)

        # Normalize if necessary
        ratio_sum = sum(split_ratio)
        if not ratio_sum == 1.0:
            split_ratio = tuple(
                float(ratio) / ratio_sum for ratio in split_ratio)

        train_ratio = split_ratio[0]
        if length == 2:
            val_ratio = None
            test_ratio = split_ratio[1]
        else:
            val_ratio = split_ratio[1]
            test_ratio = split_ratio[2]
    else:
        error_msg = f'Split ratio must be a float, a list or a tuple, ' \
            f'got {type(split_ratio)}'
        _LOGGER.error(error_msg)
        raise ValueError(error_msg)

    return train_ratio, val_ratio, test_ratio


def rationed_split(examples, train_ratio, val_ratio, test_ratio, shuffle):
    """Splits a list of examples according to the given ratios and returns
    the splits as a tuple of lists (train_examples, valid_examples,
    test_examples).

    The list can also be randomly shuffled before splitting.

    Parameters
    ----------
    examples : list
        A list of examples that is to be split according to the ratios.
    train_ratio : float
        The fraction of examples that should be put into the train split.
    val_ratio : float
        The fraction of examples that should be put into the valid split.
    test_ratio : float
        The fraction of examples that should be put into the test split.
    shuffle : bool
        Whether to shuffle the list before splitting.

    Returns
    -------
    tuple
        The train, valid and test splits, each as a list of examples.

    Raises
    ------
    ValueError
        If the given split ratio is wrong in the sense that it would result
        with at least one empty split.
    """

    # Create a random permutation of examples, then split them
    # by ratio x length slices for each of the train/test/dev? splits
    N = len(examples)

    indices = list(range(N))
    if shuffle:
        random.shuffle(indices)

    train_len = int(round(train_ratio * N))

    # Due to possible rounding problems
    if val_ratio is None:
        if train_len == 0 or (N - train_len) == 0:
            error_msg = 'Bad ratio: both splits should have at least 1 element.'
            _LOGGER.error(error_msg)
            raise ValueError(error_msg)

        indices_tuple = (
            indices[:train_len],
            [],
            indices[train_len:]
        )
    else:
        test_len = int(round(test_ratio * N))
        val_len = N - train_len - test_len

        if train_len * test_len * val_len == 0:
            error_msg = 'Bad ratio: all splits should have at least 1 element.'
            _LOGGER.error(error_msg)
            raise ValueError(error_msg)

        indices_tuple = (
            indices[:train_len],  # Train
            indices[train_len:train_len + val_len],  # Validation
            indices[train_len + val_len:]  # Test
        )

    # Create a tuple of 3 lists, the middle of which is empty if only the
    # train and test ratios were provided
    data = tuple(
        [examples[idx] for idx in indices] for indices in indices_tuple
    )

    return data


def stratified_split(examples, train_ratio, val_ratio, test_ratio,
                     strata_field_name, shuffle):
    """Performs a stratified split on a list of examples according to the
    given ratios and the given strata field.

    Returns the splits as a tuple of lists (train_examples, valid_examples,
    test_examples).

    The list can also be randomly shuffled before splitting.

    Parameters
    ----------
    examples : list
        A list of examples that is to be split according to the ratios.
    train_ratio : float
        The fraction of examples that should be put into the train split.
    val_ratio : float
        The fraction of examples that should be put into the valid split.
    test_ratio : float
        The fraction of examples that should be put into the test split.
    strata_field_name : str
        Name of the field that the examples should be stratified over.
        The values of the strata field have to be hashable.
        Default is 'label' for the conventional label field.
    shuffle : bool
        Whether to shuffle the list before splitting.

    Returns
    -------
    tuple
        The stratified train, valid and test splits, each as a list of
        examples.
    """

    # group the examples by the strata_field
    strata = itertools.groupby(examples,
                               key=lambda ex: getattr(ex, strata_field_name))
    strata = (list(group) for _, group in strata)

    train_split, val_split, test_split = [], [], []
    for group in strata:
        # Split each group of examples according to the ratios given
        group_train_split, group_val_split, group_test_split = rationed_split(
            group,
            train_ratio,
            val_ratio,
            test_ratio,
            shuffle
        )

        # add the group splits to total splits
        train_split += group_train_split
        val_split += group_val_split
        test_split += group_test_split

    # now, for each concrete label value (stratum) - as well as for the whole
    # list of examples - the ratios are preserved
    return train_split, val_split, test_split


class HierarchicalDataset:
    """Container for datasets with a hierarchical structure of examples which have the
    same structure on every level of the hierarchy.
    """

    class Node(object):
        __slots__ = 'example', 'index', 'parent', 'children'

        def __init__(self, example, index, parent):
            self.example = example
            self.index = index
            self.parent = parent

    def __init__(self, parser, fields):
        """
        Constructs the Hierarchical dataset.

        Parameters
        ----------
        parser : callable
            Callable taking (raw_example, fields, depth) and returning a tuple containing
            (example, raw_children).
            Arguments:
                Raw_example: a dict representation of the
                    example.

                Fields: a dict mapping keys in the raw_example  to corresponding
                    fields in the dataset.

                Depth: an int marking the depth of the current
                    example in the hierarchy.

            Return values are:
                Example: Example instance containing the data in raw_example.

                Raw_children: iterable of dicts representing the children of raw_example


        fields : dict(str, Field)
            Dict mapping keys in the raw_example dict to their corresponding fields.
        """
        self._field_dict = fields
        self._example_factory = ExampleFactory(fields)
        self._parser = parser
        self._size = 0
        self._max_depth = 0

    @staticmethod
    def from_json(dataset, fields, parser):
        """
        Makes an HierarchicalDataset from a JSON formatted string.

        Parameters
        ----------
        dataset : str
            Dataset in JSON format. The root element of the JSON string must be
            a list of root examples.

        fields : dict(str, Field)
            a dict mapping keys in the raw_example to corresponding
            fields in the dataset.

        parser : callable(raw_example, fields, depth) returning (example, raw_children)
            Callable taking (raw_example, fields, depth) and returning a tuple containing
            (example, raw_children).

        Returns
        -------
            HierarchicalDataset
                dataset containing the data

        """
        ds = HierarchicalDataset(parser, fields)

        root_examples = json.loads(dataset)
        if not isinstance(root_examples, list):
            error_msg = "The base element in the JSON string must be a list " \
                        "of root elements."
            _LOGGER.error(error_msg)
            raise ValueError(error_msg)

        ds._load(root_examples)

        return ds

    @staticmethod
    def get_default_dict_parser(child_attribute_name):
        """Returns a callable instance that can be used for parsing datasets in which
        examples on all levels in the hierarchy have children under the same key.

        Parameters
        ----------
        child_attribute_name : str
            key used for accessing children in the examples

        Returns
        -------
            Callable(raw_example, fields, depth) returning (example, raw_children).

        """

        def default_dict_parser(raw_example, example_factory, depth):
            example = example_factory.from_dict(raw_example)
            children = raw_example.get(child_attribute_name, ())
            return example, children

        return default_dict_parser

    def _load(self, root_examples):
        """Starts the parsing of the dataset.

        Parameters
        ----------
        root_examples : iterable(dict(str, object))
            iterable containing the root examples in raw dict form.

        """
        self._root_nodes = tuple(self._parse(root, None, 0) for root in root_examples)

    def finalize_fields(self):
        """Finalizes all fields in this dataset."""

        for field in unpack_fields(self.fields):
            field.finalize()

    def _parse(self, raw_object, parent, depth):
        """Parses an raw example.

        Parameters
        ----------
        raw_object : dict(str, object)
            Example in raw dict form.

        parent
            Parent node of the example to be parsed. None for root nodes.

        depth
            Depth of the example to be parsed in the hierarchy. Depth of root nodes is 0.

        Returns
        -------
        Node
            Node parsed from the raw example.
        """
        example, raw_children = self._parser(raw_object, self._example_factory, depth)

        index = self._size
        self._size += 1

        current_node = HierarchicalDataset.Node(example, index, parent)
        children = tuple(self._parse(c, current_node, depth + 1) for c in raw_children)
        current_node.children = children

        self._max_depth = max(self._max_depth, depth)

        return current_node

    def _node_iterator(self):

        def flat_node_iterator(node):
            yield node
            for subnode in node.children:
                for ex in flat_node_iterator(subnode):
                    yield ex

        for root_node in self._root_nodes:
            for ex in flat_node_iterator(root_node):
                yield ex

    def flatten(self):
        """
        Returns an iterable iterating trough examples in the dataset as if it was a
        standard Dataset. The iteration is done in pre-order.

        Returns
        -------
        iterable
             iterable iterating through examples in the dataset.
        """
        for node in self._node_iterator():
            yield node.example

    def as_flat_dataset(self):
        """Returns a standard Dataset containing the examples
        in order as defined in 'flatten'.

        Returns
        -------
        Dataset
            a standard Dataset
        """
        return Dataset(list(self.flatten()), self._field_dict)

    @property
    def depth(self):
        """
        Returns
        -------
        int
            the maximum depth of a node in the hierarchy.
        """
        return self._max_depth

    @property
    def fields(self):
        return list(self._field_dict.values())

    def _get_node_by_index(self, index):
        """Returns the node with the provided index.

        Parameters
        ----------
        index : int
            Index of the node to be fetched.

        Returns
        -------
        Node
            the node with the provided index.

        Raises
        ------
        IndexError
            if the index is out of bounds.

        """
        if index < 0 or index >= len(self):
            error_msg = f"Index {index} out of bounds. Must be within " \
                "[0, len(dataset) - 1]"
            _LOGGER.error(error_msg)
            raise IndexError(error_msg)

        def get_item(nodes, index):
            """Right bisect binary search.

            Parameters
            ----------
            nodes : list(Node)
                Nodes to be searched.

            index : int
                index of the node to fetch.

            Returns
            -------
            Node
                the node with the provided index.

            """
            start = 0
            end = len(nodes)

            while start < end:
                middle = (start + end) // 2
                middle_index = nodes[middle].index

                if index < middle_index:
                    end = middle

                else:
                    start = middle + 1

            if nodes[start - 1].index == index:
                return nodes[start - 1]

            else:
                return get_item(nodes[start - 1].children, index)

        return get_item(self._root_nodes, index)

    @staticmethod
    def _get_node_context(node, levels=None):
        """Returns an Iterator iterating through the context of the passed node.

        Parameters
        ----------
        node : Node
            Node for which the context should be retrieved.
        levels : the maximum number of levels of the hierarchy the context should contain.
            If None, the context will contain all levels up to the root nodes of the
            dataset.

        Returns
        -------
        Iterator(Node)
            an Iterator iterating through the context of the passed node

        """
        levels = float('Inf') if levels is None else levels
        if levels < 0:
            error_msg = f"Number of context levels must be greater or equal to 0." \
                f" Passed value: {levels}"
            _LOGGER.error(error_msg)
            raise ValueError(error_msg)

        parent = node
        while parent.parent is not None and levels >= 0:
            parent = parent.parent
            levels -= 1

        def context_iterator(start_node, finish_node):
            if start_node is finish_node:
                return

            yield start_node.example

            children = start_node.children
            i = 0
            while True:
                if i == len(children) - 1 or children[i + 1].index > finish_node.index:
                    for sub_child in context_iterator(children[i], finish_node):
                        yield sub_child

                    return

                else:
                    yield children[i].example
                    i += 1

        return context_iterator(parent, node)

    def get_context(self, index, levels=None):
        """Returns an Iterator iterating through the context of the Example with the
        passed index.

        Parameters
        ----------
        index : int
            Index of the Example the context should be retrieved for.
        levels : int
            the maximum number of levels of the hierarchy the context should contain.
            If None, the context will contain all levels up to the root node of the
            dataset.

        Returns
        -------
        Iterator(Node)
            an Iterator iterating through the context of the Example with the passed
            index.

        """
        node = self._get_node_by_index(index)
        return HierarchicalDataset._get_node_context(node, levels)

    def __len__(self):
        return self._size

    def __getitem__(self, index):
        return self._get_node_by_index(index).example

    def __getstate__(self):
        """Method obtains dataset state. It is used for pickling dataset data
        to file.

        Returns
        -------
        state : dict
            dataset state dictionary
        """
        d = dict(self.__dict__)

        del d["_parser"]

        return d

    def __setstate__(self, state):
        """Method sets dataset state. It is used for unpickling dataset data
        from file.

        Parameters
        ----------
        state : dict
            dataset state dictionary
        """
        self.__dict__ = state<|MERGE_RESOLUTION|>--- conflicted
+++ resolved
@@ -49,13 +49,6 @@
         self.sort_key = sort_key
 
     def __getitem__(self, i):
-<<<<<<< HEAD
-        if isinstance(i, slice):
-            return self._dataset_copy_with_examples(self.examples[i])
-
-        elif isinstance(i, int):
-            return self.examples[i]
-=======
         """Returns an example or a new dataset containing the indexed examples.
         If indexed with an int, only the example at that position will be returned.
         If Indexed with a slice or iterable, all examples indexed by the object
@@ -140,16 +133,11 @@
         elif isinstance(i, int):
             example = self.examples[i]
             return copy.deepcopy(example) if deep_copy else example
->>>>>>> 381bd18a
 
         else:
             # Numpy style multi-indexing
             indexed_examples = [self.examples[index] for index in i]
-<<<<<<< HEAD
-            return self._dataset_copy_with_examples(indexed_examples)
-=======
             return self._dataset_copy_with_examples(indexed_examples, deep_copy=deep_copy)
->>>>>>> 381bd18a
 
     def __len__(self):
         """Returns the number of examples in the dataset.
@@ -401,18 +389,6 @@
         """
         self.__dict__ = state
 
-<<<<<<< HEAD
-    def _dataset_copy_with_examples(self, examples):
-        # TODO Deep copy of fields?
-        # TODO Deep copy of examples?
-        return Dataset(examples,
-                       self.fields,
-                       self.sort_key)
-
-    def shuffle_examples(self, random_state=None):
-
-        random.setstate(random_state)
-=======
     def _dataset_copy_with_examples(self,
                                     examples: list,
                                     deep_copy: bool = False) -> "Dataset":
@@ -455,7 +431,6 @@
         if random_state is not None:
             random.seed(random_state)
 
->>>>>>> 381bd18a
         random.shuffle(self.examples)
 
 
