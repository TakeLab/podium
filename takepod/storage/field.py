"""Module contains dataset's field definition and methods for construction."""
import logging
import itertools
from collections import deque
from typing import Callable

import numpy as np

from takepod.preproc.tokenizers import get_tokenizer
from takepod.storage.vocab import Vocab

_LOGGER = logging.getLogger(__name__)


class PretokenizationPipeline:

    def __init__(self, hooks=()):
        self.hooks = deque(hooks)

    def add_hook(self, hook):
        self.hooks.append(hook)

    def process(self, raw):
        processed = raw

        for hook in self.hooks:
            processed = hook(processed)

        return processed

    def __call__(self, raw):
        return self.process(raw)

    def clear(self):
        self.hooks.clear()


class PosttokenizationPipeline:
    def __init__(self, hooks=()):
        self.hooks = deque(hooks)

    def add_hook(self, hook):
        self.hooks.append(hook)

    def process(self, raw, tokenized):
        processed_raw, processed_tokenized = raw, tokenized

        for hook in self.hooks:
            processed_raw, processed_tokenized = hook(processed_raw, processed_tokenized)

        if processed_tokenized is not None \
                and not isinstance(processed_tokenized, (list, tuple)):
            processed_tokenized = list(processed_tokenized)

        return processed_raw, processed_tokenized

    def __call__(self, raw, tokenized):
        return self.process(raw, tokenized)

    def clear(self):
        self.hooks.clear()


class MultioutputField:
    """Field that does pretokenization and tokenization once and passes it to its
    output fields. Output fields are any type of field. The output fields are used only
    for posttokenization processing (posttokenization hooks and vocab updating)."""

    def __init__(self,
                 output_fields,
                 tokenizer='split',
                 language='en'):
        """Field that does pretokenization and tokenization once and passes it to its
        output fields. Output fields are any type of field. The output fields are used
        only for posttokenization processing (posttokenization hooks and vocab updating).

        Parameters
        ----------
         output_fields : iterable
            iterable containig the output fields. The pretokenization hooks and tokenizer
            in these fields are ignored and only posttokenization hooks are used.
         tokenizer : str | callable
            The tokenizer that is to be used when preprocessing raw data
            (only if 'tokenize' is True). The user can provide his own
            tokenizer as a callable object or specify one of the premade
            tokenizers by a string. The available premade tokenizers are:
                - 'split' - default str.split()
                - 'spacy' - the spacy tokenizer, using the 'en' language
                model by default (unless the user provides a different
                'language' parameter)

        language : str
            The language argument for the tokenizer (if necessary, e. g. for
            spacy).
            Default is 'en'.
        """

        self.language = language
        self._tokenizer_arg = tokenizer
        self.pretokenization_pipeline = PretokenizationPipeline()
        self.tokenizer = get_tokenizer(tokenizer, language)
        self.output_fields = deque(output_fields)

    def add_pretokenize_hook(self, hook):
        """Add a pre-tokenization hook to the MultioutputField.
        If multiple hooks are added to the field, the order of their execution
        will be the same as the order in which they were added to the field,
        each subsequent hook taking the output of the previous hook as its
        input.
        If the same function is added to the Field as a hook multiple times,
        it will be executed that many times.
        The output of the final pre-tokenization hook is the raw data that the
        tokenizer will get as its input.

        Pretokenize hooks have the following signature:
            func pre_tok_hook(raw_data):
                raw_data_out = do_stuff(raw_data)
                return raw_data_out

        This can be used to eliminate encoding errors in data, replace numbers
        and names, etc.

        Parameters
        ----------
        hook : callable
            The pre-tokenization hook that we want to add to the field.
        """
        self.pretokenization_pipeline.add_hook(hook)

    def _run_pretokenization_hooks(self, data):
        """Runs pretokenization hooks on the raw data and returns the result.

        Parameters
        ----------
        data : hashable
            data to be processed

        Returns
        -------
        hashable
            processed data

        """

        return self.pretokenization_pipeline(data)

    def add_output_field(self, field):
        """
        Adds the passed field to this field's output fields.

        Parameters
        ----------
        field : Field
            Field to add to output fields.
        """
        self.output_fields.append(field)

    def preprocess(self, data):
        data = self._run_pretokenization_hooks(data)
        tokens = self.tokenizer(data)
        return tuple(field._process_tokens(data, tokens) for field in self.output_fields)

    def get_output_fields(self):
        """
        Returns an Iterable of the contained output fields.

        Returns
        -------
        Iterable :
            an Iterable of the contained output fields.
        """
        return self.output_fields

    def remove_pretokenize_hooks(self):
        """Remove all the pre-tokenization hooks that were added to the MultioutputField.
        """
        self.pretokenization_pipeline.clear()


class Field:
    """Holds the preprocessing and numericalization logic for a single
    field of a dataset.
    """

    def __init__(self,
                 name,
                 tokenizer='split',
                 language='en',
                 vocab=None,
                 tokenize=True,
                 store_as_raw=True,
                 store_as_tokenized=False,
                 eager=True,
                 is_numericalizable=True,
                 custom_numericalize=None,
<<<<<<< HEAD
                 custom_numericalize_padding_token=-999,
=======
                 custom_numericalize_padding_token=-1,
>>>>>>> c1196256
                 is_target=False,
                 fixed_length=None,
                 allow_missing_data=False,
                 missing_data_token=-1
                 ):
        """Create a Field from arguments.

        Parameters
        ----------
        name : str
            Field name, used for referencing data in the dataset.
        tokenizer : str | callable
            The tokenizer that is to be used when preprocessing raw data
            (only if 'tokenize' is True). The user can provide his own
            tokenizer as a callable object or specify one of the premade
            tokenizers by a string. The available premade tokenizers are:
                - 'split' - default str.split()
                - 'spacy' - the spacy tokenizer, using the 'en' language
                model by default (unless the user provides a different
                'language' parameter)
        language : str
            The language argument for the tokenizer (if necessary, e. g. for
            spacy).
            Default is 'en'.
        vocab : Vocab
            A vocab that this field will update after preprocessing and
            use to numericalize data.
            If None, the field won't use a vocab, in which case a custom
            numericalization function has to be given.
            Default is None.
        tokenize : bool
            Whether the data should be tokenized when being preprocessed.
            If True, the raw data will be run through the pretokenize hooks,
            tokenized using the tokenizer, run through the posttokenize hooks
            and then stored in the 'tokenized' part of the example tuple.
            If True, 'store_as_tokenized' must be False.
        store_as_raw : bool
            Whether to store untokenized preprocessed data.
            If True, the raw data will be run trough the provided pretokenize
            hooks and stored in the 'raw' part of the example tuple.
            If True, 'store_as_tokenized' must be False.
        store_as_tokenized : bool
            Whether to store the data as tokenized.
            If True, the raw data will be run through the provided posttokenize
            hooks and stored in the 'tokenized' part of the example tuple.
            If True, store_raw and tokenize must be False.
        eager : bool
            Whether to build the vocabulary online, each time the field
            preprocesses raw data.
        is_numericalizable : bool
            Whether the output of tokenizer can be numericalized.

            If true, the output of the tokenizer is presumed to be a list of tokens and
            will be numericalized using the provided Vocab or custom_numericalize.
            For numericalizable fields, Iterator will generate batch fields containing
            numpy matrices.

<<<<<<< HEAD
            If false, the out of the tokenizer is presumed to be a custom datatype.
            Posttokenization hooks aren't allowed to be added as they can't be called
            on custom datatypes. For non-numericalizable fields, Iterator will generate
            batch fields containing lists of these custom data type instances returned
            by the tokenizer.

        custom_numericalize : callable
            The numericalization function that will be called if the field
            doesn't use a vocabulary. If using custom_numericalize and padding is
            required, please ensure that the `missing_data_token` is of the same type
            as the value returned by custom_numericalize.
=======
             If false, the out of the tokenizer is presumed to be a custom datatype.
             Posttokenization hooks aren't allowed to be added as they can't be called
             on custom datatypes. For non-numericalizable fields, Iterator will generate
             batch fields containing lists of these custom data type instances returned
             by the tokenizer.
        custom_numericalize : callable
            The numericalization function that will be called if the field
            doesn't use a vocabulary.
>>>>>>> c1196256
        custom_numericalize_padding_token : int
            If custom_numericalize is provided and padding the batch matrix is needed,
            this token is used to pad the end of the matrix row.
            If custom_numericalize is None, this is ignored.
        is_target : bool
            Whether this field is a target variable. Affects iteration over
            batches. Default: False.
        fixed_length : int, optional
            To which length should the field be fixed. If it is not None every
            example in the field will be truncated or padded to given length.
            Default: None.
        allow_missing_data : bool
            Whether the field allows missing data. In the case 'allow_missing_data'
            is false and None is sent to be preprocessed, an ValueError will be raised.
            If 'allow_missing_data' is True, if a None is sent to be preprocessed, it will
            be stored and later numericalized properly.
            Default: False
        missing_data_token : number
            Token to use to mark batch rows as missing. If data for a field is missing,
<<<<<<< HEAD
            its matrix row will be filled with this value. For non-numericalizable fields,
            this parameter is ignored and the value will be None.
            If using custom_numericalize and padding is required, please ensure that
            the `missing_data_token` is of the same type as the value returned by
            custom_numericalize.
=======
            its matrix row will be filled with this value. For non numericalizable fields,
            this parameter is ignored and the value will be None.
>>>>>>> c1196256
            Default: -1

        Raises
        ------
        ValueError
            If the given tokenizer is not a callable or a string, or is a
            string that doesn't correspond to any of the premade tokenizers.
        """

        self.name = name
        self.language = language
        self._tokenizer_arg = tokenizer
        self.is_numericalizable = is_numericalizable

        if store_as_tokenized and tokenize:
            error_msg = "Store_as_tokenized' and 'tokenize' both set to True." \
                        " You can either store the data as tokenized, " \
                        "tokenize it or do neither, but you can't do both."
            _LOGGER.error(error_msg)
            raise ValueError(error_msg)

        if not store_as_raw and not tokenize and not store_as_tokenized:
            error_msg = "At least one of 'store_as_raw', 'tokenize'" \
                        " or 'store_as_tokenized' must be True."
            _LOGGER.error(error_msg)
            raise ValueError(error_msg)

        if store_as_raw and store_as_tokenized:
            error_msg = "'store_as_raw' and 'store_as_tokenized' both set to" \
                        " True. You can't store the same value as raw and as " \
                        "tokenized. Maybe you wanted to tokenize the raw " \
                        "data? (the 'tokenize' parameter)"
            _LOGGER.error(error_msg)
            raise ValueError(error_msg)

        if not is_numericalizable \
                and (custom_numericalize is not None or vocab is not None):
            error_msg = "Field that is not numericalizable can't have " \
                        "custom_numericalize or vocab."

            _LOGGER.error(error_msg)
            raise ValueError(error_msg)

        self.is_sequential = (store_as_tokenized or tokenize) and is_numericalizable
        self.store_as_raw = store_as_raw
        self.tokenize = tokenize
        self.store_as_tokenized = store_as_tokenized

        self.eager = eager
        self.vocab = vocab

        if tokenize:
            self.tokenizer = get_tokenizer(tokenizer, language)
        else:
            self.tokenizer = None

        self.custom_numericalize = custom_numericalize
        self.custom_numericalize_padding_token = custom_numericalize_padding_token

        self.is_target = is_target
        self.fixed_length = fixed_length

        self.pretokenize_pipeline = PretokenizationPipeline()
        self.posttokenize_pipeline = PosttokenizationPipeline()
        self.allow_missing_data = allow_missing_data
        self.missing_data_token = missing_data_token

    @property
    def use_vocab(self):
        """A flag that tells whether the field uses a vocab or not.

        Returns
        -------
        bool
            Whether the field uses a vocab or not.
        """

        return self.vocab is not None

    def add_pretokenize_hook(self, hook):
        """Add a pre-tokenization hook to the Field.
        If multiple hooks are added to the field, the order of their execution
        will be the same as the order in which they were added to the field,
        each subsequent hook taking the output of the previous hook as its
        input.
        If the same function is added to the Field as a hook multiple times,
        it will be executed that many times.
        The output of the final pre-tokenization hook is the raw data that the
        tokenizer will get as its input.

        Pretokenize hooks have the following signature:
            func pre_tok_hook(raw_data):
                raw_data_out = do_stuff(raw_data)
                return raw_data_out

        This can be used to eliminate encoding errors in data, replace numbers
        and names, etc.

        Parameters
        ----------
        hook : callable
            The pre-tokenization hook that we want to add to the field.
        """
        self.pretokenize_pipeline.add_hook(hook)

    def add_posttokenize_hook(self, hook):
        """Add a post-tokenization hook to the Field.
        If multiple hooks are added to the field, the order of their execution
        will be the same as the order in which they were added to the field,
        each subsequent hook taking the output of the previous hook as its
        input.
        If the same function is added to the Field as a hook multiple times,
        it will be executed that many times.
        Post-tokenization hooks are called only if the Field is sequential
        (in non-sequential fields there is no tokenization and only
        pre-tokenization hooks are called).
        The output of the final post-tokenization hook are the raw and
        tokenized data that the preprocess function will use to produce its
        result.

        Posttokenize hooks have the following outline:
            func post_tok_hook(raw_data, tokenized_data):
                raw_out, tokenized_out = do_stuff(raw_data, tokenized_data)
                return raw_out, tokenized_out

        where 'tokenized_data' is and 'tokenized_out' should be an iterable.

        Parameters
        ----------
        hook : callable
            The post-tokenization hook that we want to add to the field.
        """
        if not self.is_numericalizable:
            error_msg = "Field is declared as non numericalizable. Posttokenization " \
                        "hooks aren't used in such fields."
            _LOGGER.error(error_msg)
            raise ValueError(error_msg)

        self.posttokenize_pipeline.add_hook(hook)

    def remove_pretokenize_hooks(self):
        """Remove all the pre-tokenization hooks that were added to the Field.
        """
        self.pretokenize_pipeline.clear()

    def remove_posttokenize_hooks(self):
        """Remove all the post-tokenization hooks that were added to the Field.
        """
        self.posttokenize_pipeline.clear()

    def _run_pretokenization_hooks(self, data):
        """Runs pretokenization hooks on the raw data and returns the result.

        Parameters
        ----------
        data : hashable
            data to be processed

        Returns
        -------
        hashable
            processed data

        """
        return self.pretokenize_pipeline(data)

    def _run_posttokenization_hooks(self, data, tokens):
        """Runs posttokenization hooks on tokenized data.

        Parameters
        ----------
        data : hashable
            raw data that was processed with '_run_pretokenization_hooks'.

        tokens : iterable(hashable)
            iterable of tokens resulting from the tokenization of the processed raw data.

        Returns
        -------
        (data, list(tokens))
            Returns a tuple containing the data and list of tokens processed by
            posttokenization hooks.

        """
        return self.posttokenize_pipeline(data, tokens)

    def preprocess(self, data):
        """Preprocesses raw data, tokenizing it if the field is sequential,
        updating the vocab if the field is eager and preserving the raw data
        if field's 'store_raw' is true.

        Parameters
        ----------
        data : str or iterable(hashable)
            The raw data that needs to be preprocessed.
            String if 'store_as_raw' and/or 'tokenize' attributes are True.
            iterable(hashable) if store_as_tokenized attribute is True.

        Returns
        -------
        (str, Iterable(hashable))
            A tuple of (raw, tokenized). If the field's 'store_as_raw'
            attribute is False, then 'raw' will be None (we don't preserve
            the raw data). If field's 'tokenize' and 'store_as_tokenized'
            attributes are False then 'tokenized' will be None.
            The attributes 'store_as_raw', 'store_as_tokenized' and 'tokenize'
            will never all be False, so the function will never return (None, None).
        """

        if data is None:
            if not self.allow_missing_data:
                error_msg = "Missing data not allowed in field {}".format(self.name)
                _LOGGER.error(error_msg)
                raise ValueError(error_msg)

            else:
                return (self.name, (None, None)),

        if self.store_as_tokenized:
            # Store data as tokens
            data, tokens = None, data

        else:
            # Preprocess the raw input
            data = self._run_pretokenization_hooks(data)
            tokens = self.tokenizer(data) if self.tokenize else None

        return self._process_tokens(data, tokens),

    def update_vocab(self, raw, tokenized):
        """Updates the vocab with a data point in its raw and tokenized form.
        If the field is sequential, the vocab is updated with the tokenized
        form (and 'raw' can be None), otherwise the raw form is used to
        update (and 'tokenized' can be None).

        Parameters
        ----------
        raw : hashable
            The raw form of the data point that the vocab is to be updated
            with. If the field is sequential, this parameter is ignored and
            can be None.
        tokenized : iterable(hashable)
            The tokenized form of the data point that the vocab is to be
            updated with. If the field is NOT sequential
            ('store_as_tokenized' and 'tokenize' attributes are False),
            this parameter is ignored and can be None.
        """

        if not self.use_vocab:
            return

        data = tokenized if self.tokenize or self.store_as_tokenized else [raw]
        self.vocab += data

    def finalize(self):
        """Signals that this field's vocab can be built.
        """

        if self.use_vocab:
            self.vocab.finalize()

    def _process_tokens(self, data, tokens):
        """
        Runs posttokenization processing on the provided data and tokens and updates
        the vocab if needed. Used by Multioutput field.

        Parameters
        ----------
        data
            data processed by Pretokenization hooks

        tokens : list
            tokenized data

        Returns
        -------
        name , (data, tokens)
            Returns and tuple containing this both field's name and a tuple containing
            the data and tokens processed by posttokenization hooks.
        """

        if self.is_numericalizable:
            data, tokens = self._run_posttokenization_hooks(data, tokens)

        if self.eager and self.use_vocab and not self.vocab.finalized:
            self.update_vocab(data, tokens)

        data = data if self.store_as_raw else None

        return self.name, (data, tokens)

    def _numericalize_tokens(self, tokens):
        """Numericalizes an iterable of tokens.
        If use_vocab is True, numericalization of the vocab is used. Else
        the custom_numericalize hook is used.

        Parameters
        ----------
        tokens : iterable(hashable)
            Iterable of hashable objects to be numericalized.

        Returns
        -------
        numpy array
            Array of numericalized representations of the tokens.

        """
        if self.custom_numericalize is None and self.use_vocab:
            return self.vocab.numericalize(tokens)

        # custom numericalization for non-vocab data
        # (such as floating point data Fields)
        return np.array([self.custom_numericalize(tok) for tok in tokens])

    def get_default_value(self):
        """Method obtains default field value for missing data.

        Returns
        -------
            missing_symbol index or None
                The index of the missing data token, if this field is numericalizable.
                None value otherwise.

        Raises
        ------
        ValueError
            If missing data is not allowed in this field.
        """
        if not self.allow_missing_data:
            error_msg = "Missing data not allowed in field {}".format(self.name)
            _LOGGER.error(error_msg)
            raise ValueError(error_msg)
<<<<<<< HEAD

        if self.is_numericalizable:
            return self.missing_data_token

=======

        if self.is_numericalizable:
            return self.missing_data_token

>>>>>>> c1196256
        else:
            return None

    def numericalize(self, data):
        """Numericalize the already preprocessed data point based either on
        the vocab that was previously built, or on a custom numericalization
        function, if the field doesn't use a vocab.

        Parameters
        ----------
        data : (hashable, iterable(hashable))
            Tuple of (raw, tokenized) of preprocessed input data. If the field
            is sequential, 'raw' is ignored and can be None. Otherwise,
            'sequential' is ignored and can be None.

        Returns
        -------
        numpy array
            Array of stoi indexes of the tokens, if data exists.
            None, if data is missing and missing data is allowed.

        Raises
        ------
        ValueError
            If data is None and missing data is not allowed in this field.
        """
        raw, tokenized = data

        if raw is None and tokenized is None:
            if not self.allow_missing_data:
                error_msg = "Missing value found in field {}.".format(self.name)
                _LOGGER.error(error_msg)
                raise ValueError(error_msg)

            elif not self.custom_numericalize:
                return None

        # raw data is just a string, so we need to wrap it into an iterable
        tokens = tokenized if self.tokenize or self.store_as_tokenized else [raw]

        if self.is_numericalizable:
            return self._numericalize_tokens(tokens)

        else:
            return tokens

    def pad_to_length(self, row, length, custom_pad_symbol=None,
                      pad_left=False, truncate_left=False):
        """Either pads the given row with pad symbols, or truncates the row
        to be of given length. The vocab provides the pad symbol for all
        fields that have vocabs, otherwise the pad symbol has to be given as
        a parameter.

        Parameters
        ----------
        row : np.ndarray
            The row of numericalized data that is to be padded / truncated.
        length : int
            The desired length of the row.
        custom_pad_symbol : int
            The pad symbol that is to be used if the field doesn't have a
            vocab. If the field has a vocab, this parameter is ignored and can
            be None.
        pad_left : bool
            If True padding will be done on the left side, otherwise on the
            right side. Default: False.
        truncate_left : bool
            If True field will be trucated on the left side, otherwise on the
            right side. Default: False.

        Raises
        ------
        ValueError
            If the field doesn't use a vocab and no custom pad symbol was
            given.
        """
        if len(row) > length:
            # truncating

            if truncate_left:
                row = row[len(row) - length:]
            else:
                row = row[:length]

        elif len(row) < length:
            # padding

            if self.use_vocab:
<<<<<<< HEAD
                pad_symbol = self.vocab.padding_index()

            elif self.custom_numericalize is not None:
=======
                pad_symbol = self.vocab.pad_symbol_index()

            elif self.custom_numericalize:
>>>>>>> c1196256
                pad_symbol = self.custom_numericalize_padding_token

            else:
                pad_symbol = custom_pad_symbol

            if pad_symbol is None:
                error_msg = 'Must provide a custom pad symbol if the ' \
                            'field has no vocab.'
                _LOGGER.error(error_msg)
                raise ValueError(error_msg)

            diff = length - len(row)

            if pad_left:
                row = np.pad(row, (diff, 0), 'constant',
                             constant_values=pad_symbol)
            else:
                row = np.pad(row, (0, diff), 'constant',
                             constant_values=pad_symbol)

        return row

    def get_numericalization_for_example(self, example, cache=True):
        """Returns the numericalized data of this field for the provided example.
        The numericalized data is generated and cached in the example if 'cache' is true
        and the cached data is not already present. If already cached, the cached data is
        returned.

        Parameters
        ----------
        example : Example
            example to get numericalized data for.

        cache : bool
            whether to store the cache the calculated numericalization if not already
            cached

        Returns
        -------
        numericalized data : numpy array
            The numericalized data.
        """
        cache_field_name = "{}_".format(self.name)
        numericalization = getattr(example, cache_field_name)

        if numericalization is None:
            example_data = getattr(example, self.name)
            numericalization = self.numericalize(example_data)
            if cache:
                setattr(example, cache_field_name, numericalization)

        return numericalization

    def __getstate__(self):
        """Method obtains field state. It is used for pickling dataset data
        to file.

        Returns
        -------
        state : dict
            dataset state dictionary
        """
        state = self.__dict__.copy()
        del state['tokenizer']
        return state

    def __setstate__(self, state):
        """Method sets field state. It is used for unpickling dataset data
        from file.

        Parameters
        ----------
        state : dict
            dataset state dictionary
        """
        self.__dict__.update(state)
        self.tokenizer = get_tokenizer(self._tokenizer_arg, self.language)

    def __str__(self):
        return "{}[name: {}, is_sequential: {}, is_target: {}]".format(
            self.__class__.__name__, self.name, self.is_sequential, self.is_target)

    def get_output_fields(self):
        """Returns an Iterable of the contained output fields.

        Returns
        -------
        Iterable :
            an Iterable of the contained output fields.
        """
        return self,


class LabelField(Field):
    def __init__(self,
                 name,
                 vocab=None,
                 eager=True,
                 custom_numericalize=None,
                 allow_missing_data=False,
                 missing_data_token=-1
                 ):
        if vocab is None and custom_numericalize is None:
            # Default to a vocabulary if custom numericalize is not set
            vocab = Vocab(specials=())

        if vocab is not None and vocab.has_specials:
            error_msg = "Vocab contains special symbols." \
                        " Vocabs with special symbols cannot be used" \
                        " with LabelFields."
            _LOGGER.error(error_msg)
            raise ValueError(error_msg)

        super().__init__(name,
                         tokenizer=None,
                         language=None,
                         vocab=vocab,
                         tokenize=False,
                         store_as_raw=True,
                         store_as_tokenized=False,
                         eager=eager,
                         custom_numericalize=custom_numericalize,
                         is_target=True,
                         fixed_length=1,
                         allow_missing_data=allow_missing_data,
                         missing_data_token=missing_data_token
                         )


class TokenizedField(Field):
    """
    Tokenized version of the Field. Holds the preprocessing and
    numericalization logic for the pre-tokenized dataset fields.
    """

    def __init__(self,
                 name,
                 vocab=None,
                 eager=True,
                 custom_numericalize=None,
<<<<<<< HEAD
                 custom_numericalize_padding_token=-999,
=======
                 custom_numericalize_padding_token=-1,
>>>>>>> c1196256
                 is_target=False,
                 fixed_length=None,
                 allow_missing_data=False,
                 missing_data_token=-1):
        super().__init__(
            name=name,
            vocab=vocab,
            store_as_raw=False,
            tokenize=False,
            store_as_tokenized=True,
            eager=eager,
            custom_numericalize=custom_numericalize,
            custom_numericalize_padding_token=custom_numericalize_padding_token,
            is_target=is_target,
            fixed_length=fixed_length,
            allow_missing_data=allow_missing_data,
            missing_data_token=missing_data_token
        )


class MultilabelField(TokenizedField):
    """Class used for storing pre-tokenized labels.
    Used for multilabeled datasets.
    """

    def __init__(self,
                 name,
                 num_of_classes=None,
                 vocab=None,
                 eager=True,
                 custom_numericalize=None,
                 allow_missing_data=False,
                 missing_data_token=-1):
        """Create a MultilabelField from arguments.

                Parameters
                ----------
                name : str
                    Field name, used for referencing data in the dataset.

                num_of_classes : int, optional
                    Number of valid classes.
                    Also defines size of the numericalized vector.
                    If none, size of the vocabulary is used.

                vocab : Vocab
                    A vocab that this field will update after preprocessing and
                    use to numericalize data.
                    If None, the field won't use a vocab, in which case a custom
                    numericalization function has to be given.
                    Default is None.

                eager : bool
                    Whether to build the vocabulary online, each time the field
                    preprocesses raw data.

                allow_missing_data : bool
                    Whether the field allows missing data.
                    In the case 'allow_missing_data'
                    is false and None is sent to be preprocessed, an ValueError
                    will be raised. If 'allow_missing_data' is True, if a None is sent to
                    be preprocessed, it will be stored and later numericalized properly.
                    If the field is sequential the numericalization
                    of a missing data field will be an empty numpy Array,
                    else the numericalization will be a numpy Array
                    containing a single np.Nan ([np.Nan])
                    Default: False

                custom_numericalize : callable(str) -> int
                    Callable that takes a string and returns an int.
                    Used to index classes.

                Raises
                ------
                ValueError
                    If the provided Vocab contains special symbols.
                """

        if vocab is not None and vocab.has_specials:
            error_msg = "Vocab contains special symbols." \
                        " Vocabs with special symbols cannot be used" \
                        " with multilabel fields."
            _LOGGER.error(error_msg)
            raise ValueError(error_msg)

        self.num_of_classes = num_of_classes
        super().__init__(name,
                         vocab=vocab,
                         eager=eager,
                         custom_numericalize=custom_numericalize,
                         is_target=True,
                         fixed_length=num_of_classes,
                         allow_missing_data=allow_missing_data,
                         missing_data_token=missing_data_token)

    def finalize(self):
        super().finalize()
        if self.num_of_classes is None:
            self.fixed_length = self.num_of_classes = len(self.vocab)

        if self.use_vocab and len(self.vocab) > self.num_of_classes:
            error_msg = "Number of classes in data is greater than the declared number " \
                        "of classes. Declared: {}, Actual: {}" \
                .format(self.num_of_classes, len(self.vocab))
            _LOGGER.error(error_msg)
            raise ValueError(error_msg)

    def _numericalize_tokens(self, tokens):
        if self.use_vocab:
            token_numericalize = self.vocab.stoi.get

        else:
            token_numericalize = self.custom_numericalize

        return numericalize_multihot(tokens, token_numericalize, self.num_of_classes)


class SentenceEmbeddingField(Field):
    """Field used for sentence-level multidimensional embeddings."""

    def __init__(self,
                 name: str,
                 embedding_fn: Callable[[str], np.array],
                 embedding_size: int):
        """
        Field used for sentence-level multidimensional embeddings.

        Parameters
        ----------
        name: str
            Field name, used for referencing data in the dataset.
        embedding_fn: Callable[[str], np.array]
            Callable that takes a string and returns a fixed-width embedding.
        embedding_size: int
            Width of the embedding.
        """
        super().__init__(name,
                         custom_numericalize=embedding_fn,
                         tokenizer=None,
                         language=None,
                         vocab=None,
                         tokenize=False,
                         store_as_raw=True,
                         store_as_tokenized=False,
                         is_target=False,
                         fixed_length=embedding_size,
                         allow_missing_data=True)


def numericalize_multihot(tokens, token_indexer, num_of_classes):
    active_classes = list(map(token_indexer, tokens))
    multihot_encoding = np.zeros(num_of_classes, dtype=np.bool)
    multihot_encoding[active_classes] = 1
    return multihot_encoding


def unpack_fields(fields):
    """Flattens the given fields object into a flat list of fields.

    Parameters
    ----------
    fields : (list | dict)
        List or dict that can contain nested tuples and None as values and
        column names as keys (dict).

    Returns
    -------
    list[Field]
        A flat list of Fields found in the given 'fields' object.
    """

    unpacked_fields = list()

    fields = fields.values() if isinstance(fields, dict) else fields

    # None values represent columns that should be ignored
    for field in filter(lambda f: f is not None, fields):
        if isinstance(field, tuple):
            # Map fields to their output field lists
            output_fields = map(lambda f: f.get_output_fields(), field)

            # Flatten output fields to a flat list
            output_fields = itertools.chain.from_iterable(output_fields)

        else:
            output_fields = field.get_output_fields()

        unpacked_fields.extend(output_fields)

    return unpacked_fields<|MERGE_RESOLUTION|>--- conflicted
+++ resolved
@@ -193,11 +193,7 @@
                  eager=True,
                  is_numericalizable=True,
                  custom_numericalize=None,
-<<<<<<< HEAD
                  custom_numericalize_padding_token=-999,
-=======
-                 custom_numericalize_padding_token=-1,
->>>>>>> c1196256
                  is_target=False,
                  fixed_length=None,
                  allow_missing_data=False,
@@ -255,28 +251,16 @@
             For numericalizable fields, Iterator will generate batch fields containing
             numpy matrices.
 
-<<<<<<< HEAD
             If false, the out of the tokenizer is presumed to be a custom datatype.
             Posttokenization hooks aren't allowed to be added as they can't be called
             on custom datatypes. For non-numericalizable fields, Iterator will generate
             batch fields containing lists of these custom data type instances returned
             by the tokenizer.
-
         custom_numericalize : callable
             The numericalization function that will be called if the field
             doesn't use a vocabulary. If using custom_numericalize and padding is
             required, please ensure that the `missing_data_token` is of the same type
             as the value returned by custom_numericalize.
-=======
-             If false, the out of the tokenizer is presumed to be a custom datatype.
-             Posttokenization hooks aren't allowed to be added as they can't be called
-             on custom datatypes. For non-numericalizable fields, Iterator will generate
-             batch fields containing lists of these custom data type instances returned
-             by the tokenizer.
-        custom_numericalize : callable
-            The numericalization function that will be called if the field
-            doesn't use a vocabulary.
->>>>>>> c1196256
         custom_numericalize_padding_token : int
             If custom_numericalize is provided and padding the batch matrix is needed,
             this token is used to pad the end of the matrix row.
@@ -296,16 +280,11 @@
             Default: False
         missing_data_token : number
             Token to use to mark batch rows as missing. If data for a field is missing,
-<<<<<<< HEAD
             its matrix row will be filled with this value. For non-numericalizable fields,
             this parameter is ignored and the value will be None.
             If using custom_numericalize and padding is required, please ensure that
             the `missing_data_token` is of the same type as the value returned by
             custom_numericalize.
-=======
-            its matrix row will be filled with this value. For non numericalizable fields,
-            this parameter is ignored and the value will be None.
->>>>>>> c1196256
             Default: -1
 
         Raises
@@ -638,17 +617,10 @@
             error_msg = "Missing data not allowed in field {}".format(self.name)
             _LOGGER.error(error_msg)
             raise ValueError(error_msg)
-<<<<<<< HEAD
 
         if self.is_numericalizable:
             return self.missing_data_token
 
-=======
-
-        if self.is_numericalizable:
-            return self.missing_data_token
-
->>>>>>> c1196256
         else:
             return None
 
@@ -737,15 +709,9 @@
             # padding
 
             if self.use_vocab:
-<<<<<<< HEAD
                 pad_symbol = self.vocab.padding_index()
 
             elif self.custom_numericalize is not None:
-=======
-                pad_symbol = self.vocab.pad_symbol_index()
-
-            elif self.custom_numericalize:
->>>>>>> c1196256
                 pad_symbol = self.custom_numericalize_padding_token
 
             else:
@@ -886,11 +852,7 @@
                  vocab=None,
                  eager=True,
                  custom_numericalize=None,
-<<<<<<< HEAD
                  custom_numericalize_padding_token=-999,
-=======
-                 custom_numericalize_padding_token=-1,
->>>>>>> c1196256
                  is_target=False,
                  fixed_length=None,
                  allow_missing_data=False,
