--- conflicted
+++ resolved
@@ -257,7 +257,6 @@
              by the tokenizer.
         custom_numericalize : callable
             The numericalization function that will be called if the field
-<<<<<<< HEAD
             doesn't use a vocabulary.If using custom_numericalize and padding is
             required, please ensure that the `missing_data_token` is of the same type
             as the value returned by custom_numericalize.
@@ -265,11 +264,6 @@
             If custom_numericalize is provided and padding the batch matrix is needed,
             this token is used to pad the end of the matrix row.
             If custom_numericalize is None, this is ignored.
-=======
-            doesn't use a vocabulary. If using custom_numericalize and padding is
-            required, please ensure that the `missing_data_token` is of the same type
-            as the value returned by custom_numericalize.
->>>>>>> 7a07cccf
         is_target : bool
             Whether this field is a target variable. Affects iteration over
             batches. Default: False.
@@ -715,13 +709,10 @@
 
             if self.use_vocab:
                 pad_symbol = self.vocab.padding_index()
-<<<<<<< HEAD
 
             elif self.custom_numericalize:
                 pad_symbol = self.custom_numericalize_padding_token
 
-=======
->>>>>>> 7a07cccf
             else:
                 pad_symbol = custom_pad_symbol
 
