--- conflicted
+++ resolved
@@ -1,6 +1,8 @@
 """Module contains dataset's field definition and methods for construction."""
 from collections import deque
+
 import numpy as np
+
 from takepod.preproc.tokenizers import get_tokenizer
 
 
@@ -228,16 +230,8 @@
             The attributes 'store_as_raw', 'store_as_tokenized' and 'tokenize' will never
             all be False, so the function will never return (None, None).
         """
-<<<<<<< HEAD
 
         tokens = None
-=======
-        for hook in self.pretokenize_hooks:
-            raw = hook(raw)
-
-        if self.sequential:
-            tokenized = self.tokenizer(raw) if self.sequential else None
->>>>>>> b686776e
 
         if self.store_as_tokenized:
             # Store data as tokens
@@ -280,6 +274,7 @@
             ('store_as_tokenized' and 'tokenize' attributes are False),
             this parameter is ignored and can be None.
         """
+
         if not self.use_vocab:
             return
 
@@ -289,6 +284,7 @@
     def finalize(self):
         """Signals that this field's vocab can be built.
         """
+
         if self.use_vocab:
             self.vocab.finalize()
 
