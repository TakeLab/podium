--- conflicted
+++ resolved
@@ -550,8 +550,6 @@
 class MultilabelField(TokenizedField):
     """Class used for storing pre-tokenized labels.
     Used for multilabeled datasets.
-
-
     """
 
     def __init__(self,
@@ -559,7 +557,6 @@
                  num_of_classes,
                  vocab=None,
                  eager=True,
-<<<<<<< HEAD
                  allow_missing_data=False,
                  custom_numericalize=None):
         """Create a MultilabelField from arguments.
@@ -602,11 +599,6 @@
                     If the provided Vocab contains special symbols.
                 """
 
-=======
-                 custom_numericalize=None,
-                 fixed_length=None,
-                 allow_missing_data=False):
->>>>>>> 05e9c883
         if vocab is not None and vocab.has_specials:
             error_msg = "Vocab contains special symbols." \
                         " Vocabs with special symbols cannot be used" \
