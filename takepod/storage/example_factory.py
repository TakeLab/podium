"""Module containing the Example Factory method used to dynamically create example
classes used for storage in Dataset classes"""

import logging
import json
import csv
from enum import Enum
from typing import Union

import xml.etree.ElementTree as ET
from takepod.storage.field import unpack_fields

_LOGGER = logging.getLogger(__name__)


class ExampleFormat(Enum):
    LIST = "list"
    DICT = "dict"
    CSV = "csv"
    NLTK = "nltk"
    XML = "xml"
    JSON = "json"


FACTORY_METHOD_DICT = {
    "list": lambda data, factory: factory.from_list(data),
    "dict": lambda data, factory: factory.from_dict(data),
    "csv": lambda data, factory: factory.from_csv(data),
    "nltk": lambda data, factory: factory.from_fields_tree(data),
    "xml": lambda data, factory: factory.from_xml_str(data),
    "json": lambda data, factory: factory.from_json(data)
}


class Example:
    """Method models one example with fields that hold
    (raw, tokenized) values and special fields with "_"
    at the end that can cache numericalized values"""

    def __init__(self, fieldnames):
        """Method initializes example with given list of
        fieldnames

        Parameters
        ----------
        fieldnames : list(str)
            list of field names
        """
        for fieldname in fieldnames:
            setattr(self, fieldname, None)

    def __str__(self):
        attribute = [att for att in dir(self) if not att.startswith("__")
                                                 and not att.endswith("_")]
        att_values = ["{}: {}".format(att, getattr(self, att, None)) for att in attribute]
        att_string = "; ".join(att_values)
        return "{}[{}]".format(self.__class__.__name__, att_string)


class ExampleFactory:
    """Class used to create Example instances. Every ExampleFactory dynamically creates
    its own example class definition optimised for the fields provided in __init__."""

    def __init__(self, fields):
        """
        Creates a new ExampleFactory instance.

        Parameters
        ----------
        fields : (dict | list)
                Can be either a dict mapping column names to Fields
                (or tuples of Fields), or a list of Fields (or tuples of Fields).
                A Field value of None means the corresponding column will
                be ignored.

        """
        if isinstance(fields, dict):
            self.fields = {input_value_name: fields_
                           for input_value_name, fields_
                           in fields.items()
                           if fields_ is not None}
        else:
            self.fields = fields

        self.fieldnames = [field.name for field in unpack_fields(fields)]

        # add cache data fields
        self.fieldnames += ["{}_".format(fieldname) for fieldname in self.fieldnames]

    def create_empty_example(self):
        """Method creates empty example with field names stored in example factory.

        Returns
        -------
        example : Example
            empty Example instance with initialized field names
        """
        return Example(self.fieldnames)

    def from_dict(self, data):
        """Method creates example from data in dictionary format.

        Parameters
        ----------
        data : dict(str, object)
            dictionary that maps field name to field value

        Returns
        -------
        example : Example
            example instance with given data saved to fields
        """
        example = self.create_empty_example()

        for key, fields in self.fields.items():
            val = data.get(key)
            set_example_attributes(example, fields, val)

        return example

    def from_list(self, data):
        """Method creates example from data in list format.

        Parameters
        ----------
        data : list
            list containing values for fields in order that the fields were given to
            example factory

        Returns
        -------
        example : Example
            example instance with given data saved to fields
        """
        example = self.create_empty_example()
        for value, field in filter(lambda el: el[1] is not None, zip(data, self.fields)):
            set_example_attributes(example, field, value)

        return example

    def from_xml_str(self, data):
        """Method creates and Example from xml string.

        Parameters
        ----------
        data : str
            XML formated string that contains the values of a single data
            instance, that are to be mapped to Fields.

        Returns
        -------
        Example
            An Example whose attributes are the given Fields created with the
            given column values. These Fields can be accessed by their names.

        Raises
        ------
        ValueError
            if the name is not contained in the xml string
        ParseError
            if there was a problem while parsing xml sting, invalid xml
        """
        example = self.create_empty_example()

        # we ignore columns with field mappings set to None
        items = filter(lambda el: el[1] is not None, self.fields.items())
        root = ET.fromstring(data)

        for name, field in items:
            node = root.find(name)

            if node is None:
                if root.tag == name:
                    node = root
                else:
                    error_msg = "Specified name {} was not found in the " \
                                "input data".format(name)
                    _LOGGER.error(error_msg)
                    raise ValueError(error_msg)

            val = node.text
            set_example_attributes(example, field, val)

        return example

    def from_json(self, data):
        """ Creates an Example from a JSON object and the
        corresponding fields.


        Parameters
        ----------
        data : str
            A string containing a single JSON object
            (key-value pairs surrounded by curly braces).

        Returns
        -------
        Example
            An Example whose attributes are the given Fields created with the
            given column values. These Fields can be accessed by their names.

        Raises
        ------
        ValueError
            if JSON doesn't contain key name
        """

        return self.from_dict(json.loads(data))

    def from_csv(self, data, field_to_index=None, delimiter=","):
        """ Creates an Example from a CSV line and a corresponding
            list or dict of Fields.

            Parameters
            ----------
            data : str
                A string containing a single row of values separated by the
                given delimiter.
            field_to_index : dict
                A dict that maps column names to their indices in the line of data.
                Only needed if fields is a dict, otherwise ignored.
            delimiter : str
                The delimiter that separates the values in the line of data.

            Returns
            -------
            Example
                An Example whose attributes are the given Fields created with the
                given column values. These Fields can be accessed by their names.
            """
        elements = next(csv.reader([data], delimiter=delimiter))

        if isinstance(self.fields, list):
            return self.from_list(elements)
        else:
            data_dict = {f: elements[idx] for f, idx in field_to_index.items()}
            return self.from_dict(data_dict)

    def from_fields_tree(self, data, subtrees=False, label_transform=None):
        """ Creates an Example (or multiple Examples) from a string
        representing an nltk tree and a list of corresponding values.

        Parameters
        ----------
        data : str
            A string containing an nltk tree whose values are to be mapped
            to Fields.
        subtrees : bool
            A flag denoting whether an example will be created from every
            subtree in the tree (when set to True), or just from the whole
            tree (when set to False).
<<<<<<< HEAD
=======
        label_transform : callable
            A function which converts the tree labels to a string representation,
            if wished. Useful for converting multiclass tasks to binary (SST) and
            making labels verbose. If None, the labels are not changed.

>>>>>>> 3b3ab2d2
        Returns
        -------
        (Example | list)
            If subtrees was False, returns an Example whose attributes are
            the given Fields created with the given column values.
            These Fields can be accessed by their names.

            If subtrees was True, returns a list of such Examples for every
            subtree in the given tree.
        """
        from nltk.tree import Tree

        tree = Tree.fromstring(data)
        if subtrees:
            subtree_lists = list(map(tree_to_list, tree.subtrees()))
            if label_transform is not None:
                # This is perhaps inefficient but probably the best place to insert this
                subtree_lists = [[text, label_transform(label)]
                                 for text, label in subtree_lists]
            # an example is created for each subtree
            return [self.from_list(subtree_list) for subtree_list in
                    subtree_lists]
        else:
            text, label = tree_to_list(tree)
            if label_transform is not None:
                label = label_transform(label)
            return self.from_list([text, label])

    def from_format(self,
                    data,
                    format_tag: Union[ExampleFormat, str]):

        if isinstance(format_tag, ExampleFormat):
            format_str = format_tag.value

        elif isinstance(format_tag, str):
            format_str = format_tag.lower()

        else:
            err_msg = "format_tag must be either an ExampleFormat or a string. " \
                      "Passed value is of type : '{}'"\
                .format(format_tag.__class__.__name__)
            _LOGGER.error(err_msg)
            raise TypeError(err_msg)

        factory_method = FACTORY_METHOD_DICT.get(format_str)
        if factory_method is None:
            err_msg = "Unsupported example format: '{}'".format(format_str)
            _LOGGER.error(err_msg)
            raise ValueError(err_msg)

        return factory_method(data, self)


def tree_to_list(tree):
    """Method joins tree leaves and label in one list.

    Parameters
    ----------
    tree : tree
        nltk tree instance

    Returns
    -------
    tree_list : list
        tree represented as list with its label
    """
    return [' '.join(tree.leaves()), tree.label()]


def set_example_attributes(example, field, val):
    """Method sets example attributes with given values.

    Parameters
    ----------
    example : Example
        example instance to which we are setting attributes
    field : (Field|tuple(Field))
        field instance or instances that we are mapping
    val : str
        field value
    """

    def set_example_attributes_for_single_field(example, field, val):
        for name, data in field.preprocess(val):
            setattr(example, name, data)

    if isinstance(field, tuple):
        for f in field:
            set_example_attributes_for_single_field(example, f, val)

    else:
        set_example_attributes_for_single_field(example, field, val)<|MERGE_RESOLUTION|>--- conflicted
+++ resolved
@@ -250,14 +250,11 @@
             A flag denoting whether an example will be created from every
             subtree in the tree (when set to True), or just from the whole
             tree (when set to False).
-<<<<<<< HEAD
-=======
         label_transform : callable
             A function which converts the tree labels to a string representation,
             if wished. Useful for converting multiclass tasks to binary (SST) and
             making labels verbose. If None, the labels are not changed.
 
->>>>>>> 3b3ab2d2
         Returns
         -------
         (Example | list)
