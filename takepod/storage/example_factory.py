--- conflicted
+++ resolved
@@ -42,18 +42,7 @@
         else:
             self.fields = fields
 
-<<<<<<< HEAD
-        fieldnames = [field.name for field in unpack_fields(fields)]
-
-        # add cache data fields
-        fieldnames += [f"{fieldname}_" for fieldname in fieldnames]
-
-        # create unique class identifier required for pickling
-        uid = uuid4()
-        example_class_name = "Example_class_{}".format(str(uid).replace("-", "_"))
-=======
         self.fieldnames = [field.name for field in unpack_fields(fields)]
->>>>>>> 33787d38
 
         # add cache data fields
         self.fieldnames += [f"{fieldname}_" for fieldname in self.fieldnames]
