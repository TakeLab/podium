--- conflicted
+++ resolved
@@ -15,11 +15,7 @@
 
 __all__ = ["Dataset", "TabularDataset", "HierarchicalDataset",
            "stratified_split", "rationed_split",
-<<<<<<< HEAD
-           "BasicSupervisedImdbDataset", "CatacxDataset", "SST",
-=======
-           "IMDB", "CatacxDataset",
->>>>>>> 32de1b98
+           "IMDB", "CatacxDataset", "SST",
            "CornellMovieDialogsConversationalDataset", "EuroVocDataset", "PauzaHRDataset",
            "Iterator", "SingleBatchIterator", "BucketIterator",
            "HierarchicalDatasetIterator", "SNLIDataset", "SNLISimple"]