"""Module contains base classes for datasets."""
import itertools
import logging
import random
import copy
from abc import ABC

from takepod.storage.field import unpack_fields

_LOGGER = logging.getLogger(__name__)


class Dataset(ABC):
    """General purpose container for datasets defining some common methods.

     A dataset is a list of `Example` classes, along with the corresponding
        `Field` classes, which process the columns of each example.

    Attributes
    ----------
    examples : list
        A list of Example objects.
    fields : list
        A list of Field objects that were used to create examples.
    """

    def __init__(self, examples, fields, sort_key=None):
        """Creates a dataset with the given examples and their fields.

        Parameters
        ----------
        examples : list
            A list of examples.
        fields : list
            A list of fields that the examples have been created with.
        sort_key : callable
            A key to use for sorting dataset examples, used for batching
            together examples with similar lengths to minimize padding.
        """

        self.examples = examples

        # we don't need the column -> field mappings with nested tuples
        # and None values, we just need a flat list of fields
        self.fields = unpack_fields(fields)

        self.field_dict = {field.name: field for field in self.fields}
        self.sort_key = sort_key

    def __getitem__(self, i):
        """Returns an example or a new dataset containing the indexed examples.
        If indexed with an int, only the example at that position will be returned.
        If Indexed with a slice or iterable, all examples indexed by the object
        will be collected and a new dataset containing only those examples will be
        returned. The new dataset will contain copies of the old dataset's fields and
        will be identical to the original dataset, with the exception of the example
        number and ordering. See wiki for detailed examples.

        Examples in the returned Dataset are the same ones present in the
        original dataset. If a complete deep-copy of the dataset, or its slice,
        is needed please refer to the `get` method.

        Usage example:

            example = dataset[1] # Indexing by single integer returns a single example

            new_dataset = dataset[1:10] # Multiindexing returns a new dataset containing
                                        # the indexed examples.

        Parameters
        ----------
        i : int or slice or iterable
            Index used to index examples.

        Returns
        -------
        single example or Dataset
            If i is an int, a single example will be returned.
            If i is a slice or iterable, a copy of this dataset containing
            only the indexed examples will be returned.

        """

        return self.get(i, deep_copy=False)

    def get(self, i, deep_copy=False):
        """Returns an example or a new dataset containing the indexed examples.

        If indexed with an int, only the example at that position
        will be returned.
        If Indexed with a slice or iterable, all examples indexed by the object
        will be collected and a new dataset containing only those examples will be
        returned. The new dataset will contain copies of the old dataset's fields
        and will be identical to the original dataset, with the exception of the
        example number and ordering. See wiki for detailed examples.

        Example
        -------
            # Indexing by a single integers returns a single example
            example = dataset.get(1)

            # Same as the first example, but returns a deep_copy of the example
            example_copy = dataset.get(1, deep_copy=True)

            # Multiindexing returns a new dataset containing the indexed examples
            s = slice(1, 10)
            new_dataset = dataset.get(s)

            new_dataset_copy = dataset.get(s, deep_copy=True)

        Parameters
        ----------
        i : int or slice or iterable
            Index used to index examples.

        deep_copy: bool
            If true, the returned dataset will contain deep-copies of this
            dataset's examples and fields.
            If false, existing examples and fields will be reused.

        Returns
        -------
        single example or Dataset
            If i is an int, a single example will be returned.
            If i is a slice or iterable, a copy of this dataset containing
            only the indexed examples will be returned.

        """

        if isinstance(i, slice):
            return self._dataset_copy_with_examples(self.examples[i], deep_copy=deep_copy)

        elif isinstance(i, int):
            example = self.examples[i]
            return copy.deepcopy(example) if deep_copy else example

        else:
            # Numpy style multi-indexing
            indexed_examples = [self.examples[index] for index in i]
            return self._dataset_copy_with_examples(indexed_examples, deep_copy=deep_copy)

    def __len__(self):
        """Returns the number of examples in the dataset.

        Returns
        -------
        int
            The number of examples in the dataset.
        """
        return len(self.examples)

    def __iter__(self):
        """Iterates over all examples in the dataset in order.

        Yields
        ------
        example
            Yields examples in the dataset.
        """
        for x in self.examples:
            yield x

    def __getattr__(self, attr):
        """Returns an Iterator iterating over values of the field with the
        given name for every example in the dataset.

        Parameters
        ----------
        attr : str
            The name of the field whose values are to be returned.

        Returns
        ------
            an Iterator iterating over values of the field with the given name
            for every example in the dataset.

        Raises
        ------
        AttributeError
            If there is no Field with the given name.
        """

        if attr in self.field_dict:
            def attr_generator():
                for x in self.examples:
                    yield getattr(x, attr)

            return attr_generator()

        else:
            error_msg = "Dataset has no field {}.".format(attr)
            _LOGGER.error(error_msg)
            raise AttributeError(error_msg)

    def filter(self, predicate, inplace=False):
        """Method filters examples with given predicate.

        Parameters
        ----------
        predicate : callable
            predicate should be a callable that accepts example as input and returns
            true if the example shouldn't be filtered, otherwise returns false
        inplace : bool, default False
            if True, do operation inplace and return None
        """
        if inplace:
            self.examples = list(filter(predicate, self.examples))
            return

        filtered_examples = [copy.deepcopy(ex)
                             for ex in self.examples if predicate(ex)]
        fields_copy = copy.deepcopy(self.fields)

        return Dataset(examples=filtered_examples, fields=fields_copy,
                       sort_key=self.sort_key)

    def finalize_fields(self, *args):
        """
        Builds vocabularies of all the non-eager fields in the dataset,
        from the Dataset objects given as \*args and then finalizes all the
        fields.

        Parameters
        ----------
        \*args
            A variable number of Dataset objects from which to build the
            vocabularies for non-eager fields. If none provided, the
            vocabularies are built from this Dataset (self).
        """

        # if there are non-eager fields, we need to build their vocabularies
        fields_to_build = [f for f in self.fields if
                           not f.eager and f.use_vocab]
        if fields_to_build:
            # there can be multiple datasets we want to iterate over
            data_sources = list(
                filter(lambda arg: isinstance(arg, Dataset), args))

            # use self as a data source if no other given
            if not data_sources:
                data_sources.append(self)

            # for each example in each dataset,
            # update _all_ non-eager fields
            for dataset in data_sources:
                for example in dataset:
                    for field in fields_to_build:
                        field.update_vocab(*getattr(example, field.name))

        for field in self.fields:
            field.finalize()

    def split(self, split_ratio=0.7, stratified=False,
              strata_field_name=None,
              random_state=None, shuffle=True):
        """Creates train-(validation)-test splits from this dataset.

        The splits are new Dataset objects, each containing a part of this
        one's examples.

        Parameters
        ----------
            split_ratio : (float | list[float] | tuple[float])
                If type is float, a number in the interval (0.0, 1.0) denoting
                the amount of data to be used for the train split (the rest
                is used for test).
                If type is list or tuple, it should be of length 2 (or 3) and
                the numbers should denote the relative sizes of train, (valid)
                and test splits respectively.
                If the relative size for valid is missing (length is 2), only
                the train-test split is returned (valid is taken to be 0.0).
                Also, the relative sizes don't have to sum up to 1.0 (they are
                normalized automatically).
                The ratio must not be so unbalanced that it would result in
                either of the splits being empty (having zero elements).
                Default is 0.7 (for the train set).
            stratified : bool
                Whether the split should be stratified. A stratified split
                means that for each concrete value of the strata field, the
                given train-val-test ratio is preserved. Usually used on
                fields representing labels / classes, so that every class is
                present in each of our splits with the same percentage as in
                the entire dataset.
                Default is False.
            strata_field_name : str
                Name of the field that is to be used to do the stratified
                split. Only relevant when 'stratified' is true.
                If the name of the strata field is not provided (the default
                behaviour), the stratified split will be done over the first
                field that is a target (its 'is_target' attribute is True).
                Note that the values of the strata field have to be hashable.
                Default is None.
            random_state : int
                The random seed used for shuffling.

        Returns
        -------
        tuple[Dataset]
            Datasets for train, (validation) and test splits in that order,
            depending on the split ratios that were provided.

        Raises
        ------
        ValueError
            If the given split ratio is not in one of the valid forms.
            If the given split ratio is in a valid form, but wrong in the
            sense that it would result with at least one empty split.
            If stratified is True and the field with the given
            strata_field_name doesn't exist.
        """
        train_ratio, val_ratio, test_ratio = check_split_ratio(split_ratio)

        # For the permutations
        random.seed(random_state)

        if not stratified:
            train_data, val_data, test_data = rationed_split(
                self.examples,
                train_ratio,
                val_ratio,
                test_ratio,
                shuffle
            )
        else:
            strata_field_name = self._get_strata_field_name(strata_field_name)

            if strata_field_name is None:
                error_msg = "If strata_field_name is not provided, at least" \
                            " one field has to have is_target equal to True."
                _LOGGER.error(error_msg)
                raise ValueError(error_msg)

            if strata_field_name not in self.field_dict:
                error_msg = "Invalid strata field name: {}".format(strata_field_name)
                _LOGGER.error(error_msg)
                raise ValueError(error_msg)

            train_data, val_data, test_data = stratified_split(
                self.examples, train_ratio, val_ratio, test_ratio,
                strata_field_name, shuffle)

        splits = tuple(
            Dataset(example_list, self.fields, sort_key=self.sort_key)
            for example_list in (train_data, val_data, test_data)
            if example_list
        )

        return splits

    def _get_strata_field_name(self, strata_field_name):
        if strata_field_name is not None:
            return strata_field_name

        for field in self.fields:
            if field.is_target:
                return field.name

        return None

    def numericalize_examples(self):
        """Generates and caches numericalized data for every example in the dataset.
        Call before using the dataset to avoid lazy numericalization during iteration.
        """
        for example in self.examples:
            for field in self.fields:
                # Generate and cache the numericalized data
                # the return value is ignored
                field.get_numericalization_for_example(example)

    def __getstate__(self):
        """Method obtains dataset state. It is used for pickling dataset data
        to file.

        Returns
        -------
        state : dict
            dataset state dictionary
        """
        return self.__dict__

    def __setstate__(self, state):
        """Method sets dataset state. It is used for unpickling dataset data
        from file.

        Parameters
        ----------
        state : dict
            dataset state dictionary
        """
        self.__dict__ = state

    def _dataset_copy_with_examples(self,
                                    examples: list,
                                    deep_copy: bool = False) -> "Dataset":
        """Creates a new dataset with the same fields and sort_key. The new dataset
        contains only the fields passed to this function.Fields are deep-copied into
        the new dataset, but examples are used as-is.

        Parameters
        ----------
        examples
            examples to be kept in the copy of the dataset.

        deep_copy
            Whether to deep-copy the examples nad fields of this dataset.
            if False, existing fields and examples will be reused.

        Returns
        -------
        Dataset
            a copy of this dataset containing only the passed examples.

        """
        # Deep-copy if needed
        examples = copy.deepcopy(examples) if deep_copy else examples
        fields = copy.deepcopy(self.fields) if deep_copy else self.fields

        return Dataset(examples,
                       fields,
                       self.sort_key)

    def shuffle_examples(self, random_state=None):
        """Shuffles the examples in this dataset

        Parameters
        ----------
        random_state : int
            The random seed used for shuffling.
        """

        if random_state is not None:
            random.seed(random_state)

        random.shuffle(self.examples)

<<<<<<< HEAD
    def __repr__(self):
        fields = [field.name for field in self.fields]
        return "{}[Size: {}, Fields: {}]".format(
            self.__class__.__name__, len(self.examples), fields)

    def __str__(self):
        return self.__repr__()
=======
    def batch(self):
        """Creates an input and target batch containing the whole dataset.
        The format of the batch is the same as the batches returned by the
        Returns
        -------
        input_batch, target_batch
                Two objects containing the input and target batches over
                the whole dataset.
        """
        # Local import to avoid circular dependency
        # TODO Remove local import and fix circular dependency
        from takepod.datasets.iterator import SingleBatchIterator

        for x_batch, y_batch in SingleBatchIterator(dataset=self, shuffle=False):
            # There will only ever be a single batch created
            return x_batch, y_batch
>>>>>>> 7d8ec280


def check_split_ratio(split_ratio):
    """Checks that the split ratio argument is not malformed and if not
    transforms it to a tuple of (train_size, valid_size, test_size) and
    normalizes it if necessary so that all elements sum to 1.

    (See Dataset.split docs for more info).

    Parameters
    ----------
    split_ratio : (float | list[float] | tuple[float])
        The split_ratio should either be a float in the interval (0.0, 1.0)
        (size of train) or a list / tuple of floats of length 2 (or 3) that
        are all larger than 0 and that represent the relative sizes of train,
        (val), test splits.
        If given as a list / tuple, the relative sizes don't have to sum  up
        to 1.0 (they are normalized automatically).

    Returns
    -------
    tuple[float]
        A tuple of (train_size, valid_size, test_size) whose elements sum
        to 1.0.

    Raises
    ------
    ValueError
        If the ratio doesn't obey any of the expected formats described above.
    """

    if isinstance(split_ratio, float):
        # Only the train set relative ratio is provided
        if not (0. < split_ratio < 1.):
            error_msg = "Split ratio {} not between 0 and 1".format(split_ratio)
            _LOGGER.error(error_msg)
            raise ValueError(error_msg)

        train_ratio = split_ratio
        val_ratio = None
        test_ratio = 1.0 - split_ratio
    elif isinstance(split_ratio, list) or isinstance(split_ratio, tuple):
        # A list/tuple of relative ratios is provided
        split_ratio = tuple(split_ratio)
        length = len(split_ratio)

        if length not in {2, 3}:
            error_msg = "Split ratio list/tuple should be of length 2 or 3, " \
                        "got {}.".format(length)
            _LOGGER.error(error_msg)
            raise ValueError(error_msg)

        for i, ratio in enumerate(split_ratio):
            if float(ratio) <= 0.0:
                error_msg = "Elements of ratio tuple/list must be > 0.0 " \
                            "(got value {} at index {}).".format(ratio, i)
                _LOGGER.error(error_msg)
                raise ValueError(error_msg)

        # Normalize if necessary
        ratio_sum = sum(split_ratio)
        if not ratio_sum == 1.0:
            split_ratio = tuple(
                float(ratio) / ratio_sum for ratio in split_ratio)

        train_ratio = split_ratio[0]
        if length == 2:
            val_ratio = None
            test_ratio = split_ratio[1]
        else:
            val_ratio = split_ratio[1]
            test_ratio = split_ratio[2]
    else:
        error_msg = "Split ratio must be a float, a list or a tuple, " \
                    "got {}".format(type(split_ratio))
        _LOGGER.error(error_msg)
        raise ValueError(error_msg)

    return train_ratio, val_ratio, test_ratio


def rationed_split(examples, train_ratio, val_ratio, test_ratio, shuffle):
    """Splits a list of examples according to the given ratios and returns
    the splits as a tuple of lists (train_examples, valid_examples,
    test_examples).

    The list can also be randomly shuffled before splitting.

    Parameters
    ----------
    examples : list
        A list of examples that is to be split according to the ratios.
    train_ratio : float
        The fraction of examples that should be put into the train split.
    val_ratio : float
        The fraction of examples that should be put into the valid split.
    test_ratio : float
        The fraction of examples that should be put into the test split.
    shuffle : bool
        Whether to shuffle the list before splitting.

    Returns
    -------
    tuple
        The train, valid and test splits, each as a list of examples.

    Raises
    ------
    ValueError
        If the given split ratio is wrong in the sense that it would result
        with at least one empty split.
    """

    # Create a random permutation of examples, then split them
    # by ratio x length slices for each of the train/test/dev? splits
    N = len(examples)

    indices = list(range(N))
    if shuffle:
        random.shuffle(indices)

    train_len = int(round(train_ratio * N))

    # Due to possible rounding problems
    if val_ratio is None:
        if train_len == 0 or (N - train_len) == 0:
            error_msg = 'Bad ratio: both splits should have at least 1 element.'
            _LOGGER.error(error_msg)
            raise ValueError(error_msg)

        indices_tuple = (
            indices[:train_len],
            [],
            indices[train_len:]
        )
    else:
        test_len = int(round(test_ratio * N))
        val_len = N - train_len - test_len

        if train_len * test_len * val_len == 0:
            error_msg = 'Bad ratio: all splits should have at least 1 element.'
            _LOGGER.error(error_msg)
            raise ValueError(error_msg)

        indices_tuple = (
            indices[:train_len],  # Train
            indices[train_len:train_len + val_len],  # Validation
            indices[train_len + val_len:]  # Test
        )

    # Create a tuple of 3 lists, the middle of which is empty if only the
    # train and test ratios were provided
    data = tuple(
        [examples[idx] for idx in indices] for indices in indices_tuple
    )

    return data


def stratified_split(examples, train_ratio, val_ratio, test_ratio,
                     strata_field_name, shuffle):
    """Performs a stratified split on a list of examples according to the
    given ratios and the given strata field.

    Returns the splits as a tuple of lists (train_examples, valid_examples,
    test_examples).

    The list can also be randomly shuffled before splitting.

    Parameters
    ----------
    examples : list
        A list of examples that is to be split according to the ratios.
    train_ratio : float
        The fraction of examples that should be put into the train split.
    val_ratio : float
        The fraction of examples that should be put into the valid split.
    test_ratio : float
        The fraction of examples that should be put into the test split.
    strata_field_name : str
        Name of the field that the examples should be stratified over.
        The values of the strata field have to be hashable.
        Default is 'label' for the conventional label field.
    shuffle : bool
        Whether to shuffle the list before splitting.

    Returns
    -------
    tuple
        The stratified train, valid and test splits, each as a list of
        examples.
    """

    # group the examples by the strata_field
    strata = itertools.groupby(examples,
                               key=lambda ex: getattr(ex, strata_field_name))
    strata = (list(group) for _, group in strata)

    train_split, val_split, test_split = [], [], []
    for group in strata:
        # Split each group of examples according to the ratios given
        group_train_split, group_val_split, group_test_split = rationed_split(
            group,
            train_ratio,
            val_ratio,
            test_ratio,
            shuffle
        )

        # add the group splits to total splits
        train_split += group_train_split
        val_split += group_val_split
        test_split += group_test_split

    # now, for each concrete label value (stratum) - as well as for the whole
    # list of examples - the ratios are preserved
    return train_split, val_split, test_split<|MERGE_RESOLUTION|>--- conflicted
+++ resolved
@@ -433,7 +433,23 @@
 
         random.shuffle(self.examples)
 
-<<<<<<< HEAD
+    def batch(self):
+        """Creates an input and target batch containing the whole dataset.
+        The format of the batch is the same as the batches returned by the
+        Returns
+        -------
+        input_batch, target_batch
+                Two objects containing the input and target batches over
+                the whole dataset.
+        """
+        # Local import to avoid circular dependency
+        # TODO Remove local import and fix circular dependency
+        from takepod.datasets.iterator import SingleBatchIterator
+
+        for x_batch, y_batch in SingleBatchIterator(dataset=self, shuffle=False):
+            # There will only ever be a single batch created
+            return x_batch, y_batch
+
     def __repr__(self):
         fields = [field.name for field in self.fields]
         return "{}[Size: {}, Fields: {}]".format(
@@ -441,24 +457,6 @@
 
     def __str__(self):
         return self.__repr__()
-=======
-    def batch(self):
-        """Creates an input and target batch containing the whole dataset.
-        The format of the batch is the same as the batches returned by the
-        Returns
-        -------
-        input_batch, target_batch
-                Two objects containing the input and target batches over
-                the whole dataset.
-        """
-        # Local import to avoid circular dependency
-        # TODO Remove local import and fix circular dependency
-        from takepod.datasets.iterator import SingleBatchIterator
-
-        for x_batch, y_batch in SingleBatchIterator(dataset=self, shuffle=False):
-            # There will only ever be a single batch created
-            return x_batch, y_batch
->>>>>>> 7d8ec280
 
 
 def check_split_ratio(split_ratio):
