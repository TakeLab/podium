--- conflicted
+++ resolved
@@ -5,17 +5,10 @@
 from .imdb_sentiment_dataset import IMDB
 from .eurovoc_dataset import EuroVocDataset
 from .cornell_movie_dialogs_dataset import CornellMovieDialogsConversationalDataset
-<<<<<<< HEAD
 from .sst_sentiment_dataset import SST
-
-__all__ = ["BasicSupervisedImdbDataset", "CatacxDataset",
-           "CornellMovieDialogsConversationalDataset", "EuroVocDataset", "PauzaHRDataset",
-           "SST"]
-=======
 from .snli_dataset import SNLIDataset, SNLISimple
 
 
 __all__ = ["IMDB", "CatacxDataset",
            "CornellMovieDialogsConversationalDataset", "EuroVocDataset",
-           "PauzaHRDataset", "SNLIDataset", "SNLISimple"]
->>>>>>> 32de1b98
+           "PauzaHRDataset", "SNLIDataset", "SNLISimple", "SST"]