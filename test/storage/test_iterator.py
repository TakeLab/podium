--- conflicted
+++ resolved
@@ -111,29 +111,6 @@
             assert x_batch.text.shape[0] == batch_size
             assert y_batch.rating.shape[0] == batch_size
 
-@pytest.mark.usefixtures("tabular_dataset")
-def test_lazy_numericalization_caching(tabular_dataset):
-
-    tabular_dataset.finalize_fields()
-
-    # Check if caches are empty
-    for example in tabular_dataset:
-        for field in tabular_dataset.fields:
-            assert getattr(example, f"{field.name}_") is None
-
-    # Run one epoch to cause lazy numericalization
-    for _ in Iterator(tabular_dataset, 10):
-        pass
-
-    # Test if cached data is equal to numericalized data
-    for example in tabular_dataset:
-        for field in tabular_dataset.fields:
-            example_data = getattr(example, field.name)
-            numericalized_data = field.numericalize(example_data)
-
-            cached_data = getattr(example, f"{field.name}_")
-            assert np.all(numericalized_data == cached_data)
-
 
 @pytest.mark.usefixtures("tabular_dataset")
 def test_lazy_numericalization_caching(tabular_dataset):
@@ -433,15 +410,10 @@
         for field in hierarchical_dataset.fields:
             assert getattr(example, f"{field.name}_") is None
 
-<<<<<<< HEAD
 
     # Run one epoch to cause lazy numericalization
-    hit = HierarchicalDatasetIterator(hierarchical_dataset, 20, context_max_depth=2)
-=======
-    # Run one epoch to cause lazy numericalization
-    hit = HierarchicalDatasetIterator(dataset=hierarchical_dataset, batch_size=20,
+    hit = HierarchicalDatasetIterator(hierarchical_dataset, batch_size=20,
                                       context_max_depth=2)
->>>>>>> 33787d38
     for _ in hit:
         pass
 
@@ -455,10 +427,7 @@
             assert np.all(numericalized_data == cached_data)
 
 
-<<<<<<< HEAD
-
-=======
->>>>>>> 33787d38
+
 HIERARCHIAL_DATASET_JSON_EXAMPLE = """
 [
 {
