--- conflicted
+++ resolved
@@ -326,12 +326,8 @@
     example = example_factory.from_list(expected_values)
 
     # one is original field and one is for cached value
-<<<<<<< HEAD
-    assert len(example) == 2
-=======
     assert hasattr(example, "Favorite_food")
     assert hasattr(example, "Favorite_food_")
->>>>>>> 33787d38
 
     raw, _ = example.Favorite_food
     assert raw == expected_values[2]
@@ -355,12 +351,8 @@
     example = example_factory.from_dict(expected_values)
 
     # one is original field and one is for cached value
-<<<<<<< HEAD
-    assert len(example) == 2
-=======
     assert hasattr(example, "Name")
     assert hasattr(example, "Name_")
->>>>>>> 33787d38
 
     raw, _ = example.Name
     assert raw == expected_values['Name']
