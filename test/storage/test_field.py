import os
import dill
import numpy as np
import pytest
from mock import patch

from takepod.storage import Field, TokenizedField, MultilabelField, \
    Vocab, SpecialVocabSymbols, MultioutputField

ONE_TO_FIVE = [1, 2, 3, 4, 5]

CUSTOM_PAD = 43

PAD_NUM = 42


class MockToken:
    def __init__(self, txt):
        self.text = txt


class MockSpacy:
    def load(self, x, **kwargs):
        class MockTokenizer:
            def tokenizer(self, string):
                return [MockToken(tok) for tok in string.split()]

        return MockTokenizer()


class MockVocab:
    def __init__(self):
        self.values = []
        self.finalized = False
        self.numericalized = False

    def pad_symbol(self):
        return PAD_NUM

    def __add__(self, values):
        if type(values) == type(self):
            pass
        else:
            self.values.extend(values)

        return self

    def __iadd__(self, other):
        return self.__add__(other)

    def finalize(self):
        if self.finalized:
            raise Exception
        else:
            self.finalized = True

    def numericalize(self, data):
        self.numericalized = True


@pytest.fixture()
def vocab():
    return MockVocab()


def test_field_store_raw_sequential_exception():
    with pytest.raises(ValueError):
        Field(name="F", store_as_raw=False, tokenize=False)


def test_field_preprocess_eager(vocab):
    f = Field(name="F", vocab=vocab, eager=True)
    f.preprocess("some text")

    # vocab was updated
    assert len(vocab.values) > 0


@pytest.mark.parametrize(
    "value, store_raw, sequential, expected_raw_value, "
    "expected_tokenized_value",
    [
        ("some text", True, True, "some text", ["some", "text"]),
        ("some text", True, False, "some text", None),
        ("some text", False, True, None, ["some", "text"]),
    ]
)
def test_field_preprocess_raw_sequential(value, store_raw, sequential,
                                         expected_raw_value,
                                         expected_tokenized_value):
    f = Field(name="F", store_as_raw=store_raw, tokenize=sequential)

    (_, (received_raw_value, received_tokenized_value)), = f.preprocess(value)

    assert received_raw_value == expected_raw_value
    assert received_tokenized_value == expected_tokenized_value


@pytest.mark.parametrize(
    "value, store_raw, sequential, expected_raw_value, "
    "expected_tokenized_value",
    [
        ("some text", True, True, "some text", ["some", "text"]),
        ("some text", True, False, "some text", None),
        ("some text", False, True, None, ["some", "text"]),
    ]
)
def test_field_pickle_tokenized(value, store_raw, sequential,
                                expected_raw_value,
                                expected_tokenized_value, tmpdir):
    fld = Field(name="F", store_as_raw=store_raw, tokenize=sequential)

    (_, (received_raw_value, received_tokenized_value)), = fld.preprocess(value)

    assert received_raw_value == expected_raw_value
    assert received_tokenized_value == expected_tokenized_value

    field_file = os.path.join(tmpdir, "field.pkl")

    with open(field_file, "wb") as fdata:
        dill.dump(fld, fdata)

    with open(field_file, "rb") as fdata:
        loaded_fld = dill.load(fdata)
        (_, (raw_value, tokenized_value)), = loaded_fld.preprocess(value)

        assert raw_value == expected_raw_value
        assert tokenized_value == expected_tokenized_value
        assert loaded_fld.name == "F"
        assert loaded_fld.store_as_raw == store_raw
        assert loaded_fld.sequential == sequential


@pytest.mark.parametrize(
    "vocab, expected_value",
    [
        (vocab(), True),
        (None, False)
    ]
)
def test_field_use_vocab(vocab, expected_value):
    f = Field(name="F", vocab=vocab)

    assert f.use_vocab == expected_value


@pytest.mark.parametrize(
    "use_vocab, sequential, expected_vocab_values",
    [
        (False, False, []),
        (False, True, []),
        (True, False, ["some text"]),
        (True, True, ["some", "text"]),
    ]
)
def test_field_update_vocab(use_vocab, sequential, expected_vocab_values,
                            vocab):
    f = Field(name="F", vocab=vocab if use_vocab else None,
              tokenize=sequential)

    raw_value = "some text"
    tokenized_value = ["some", "text"]

    f.update_vocab(raw_value, tokenized_value)

    assert vocab.values == expected_vocab_values


def test_field_finalize(vocab):
    f = Field(name="F", vocab=vocab)

    assert not vocab.finalized
    f.finalize()
    assert vocab.finalized
    with pytest.raises(Exception):
        f.finalize()


@pytest.mark.parametrize(
    "use_vocab, expected_numericalized, custom_numericalize",
    [
        (False, False, float),
        (True, True, None),
    ]
)
def test_field_numericalize_vocab(use_vocab, expected_numericalized, vocab,
                                  custom_numericalize):
    f = Field(name="F", vocab=vocab if use_vocab else None, tokenize=False,
              custom_numericalize=custom_numericalize)
    f.numericalize(("4.32", None))

    assert vocab.numericalized == expected_numericalized


def test_field_custom_numericalize_with_vocab(vocab):
    f = Field(name="F", vocab=vocab, tokenize=False,
              custom_numericalize=float)
    numericalized = f.numericalize(("4.32", None))

    assert not vocab.numericalized
    assert abs(numericalized - 4.32) < 1e-6


@pytest.mark.parametrize(
    "row, length, expected_row, pad_left, truncate_left",
    [
        (ONE_TO_FIVE, 3, [1, 2, 3], False, False),
        (ONE_TO_FIVE, 3, [3, 4, 5], False, True),
        (ONE_TO_FIVE, 7, [1, 2, 3, 4, 5, PAD_NUM, PAD_NUM], False, False),
        (ONE_TO_FIVE, 7, [PAD_NUM, PAD_NUM, 1, 2, 3, 4, 5], True, False),
        (ONE_TO_FIVE, 5, ONE_TO_FIVE, False, False),
        (ONE_TO_FIVE, 5, ONE_TO_FIVE, True, True),
        (ONE_TO_FIVE, 5, ONE_TO_FIVE, True, False),
        (ONE_TO_FIVE, 5, ONE_TO_FIVE, False, True),
        (ONE_TO_FIVE, 0, [], False, False),
        (ONE_TO_FIVE, 0, [], False, True)
    ]
)
def test_field_pad_to_length(row, length, expected_row, vocab, pad_left,
                             truncate_left):
    f = Field(name="F", vocab=vocab)

    received_row = f.pad_to_length(np.array(row), length, pad_left=pad_left,
                                   truncate_left=truncate_left)

    assert received_row.tolist() == expected_row


@pytest.mark.parametrize(
    "row, length, expected_row",
    [
        (ONE_TO_FIVE, 3, [1, 2, 3]),
        (ONE_TO_FIVE, 7, [1, 2, 3, 4, 5, CUSTOM_PAD, CUSTOM_PAD]),
        (ONE_TO_FIVE, 5, ONE_TO_FIVE),
        (ONE_TO_FIVE, 0, [])
    ]
)
def test_field_pad_to_length_custom_pad(row, length, expected_row):
    f = Field(name="F", vocab=None)

    row_arr = np.array(row)
    received_row = f.pad_to_length(row_arr, length,
                                   custom_pad_symbol=CUSTOM_PAD)

    assert received_row.tolist() == expected_row


def test_field_pad_to_length_exception():
    # set vocab to be None
    f = Field(name="F", vocab=None)

    row_arr = np.array(ONE_TO_FIVE)
    length = 7

    custom_pad_symbol = None
    with pytest.raises(ValueError):
        f.pad_to_length(row_arr, length, custom_pad_symbol=custom_pad_symbol)


def test_field_get_tokenizer_callable(vocab):
    def my_tokenizer(string):
        return [string[0], string[1:]]

    f = Field(name="F", vocab=vocab, tokenizer=my_tokenizer, tokenize=True,
              store_as_raw=False)

    _, data = f.preprocess("asd dsa")[0]
    assert data == (None, ["a", "sd dsa"])


def test_field_get_tokenizer_spacy_exception(vocab):
    class MockSpacy:
        def load(self, x, **kwargs):
            raise OSError

    patch.dict("sys.modules", spacy=MockSpacy()).start()

    with pytest.raises(OSError):
        Field(name="F", vocab=vocab, tokenizer="spacy", tokenize=True)


def test_field_get_tokenizer_default(vocab):
    f = Field(name="F", vocab=vocab, tokenize=True, store_as_raw=False)

    _, data = f.preprocess("asd dsa")[0]
    assert data == (None, ["asd", "dsa"])


def test_field_get_tokenizer_exception(vocab):
    with pytest.raises(ValueError):
        Field(name="F", vocab=vocab, tokenizer="NOT_tokenizer",
              tokenize=True, store_as_raw=False)


def test_field_get_tokenizer_spacy_ok(vocab):
    patch.dict("sys.modules", spacy=MockSpacy()).start()
    f = Field(name="F", vocab=vocab, tokenizer="spacy", tokenize=True,
              store_as_raw=False)
    _, data = f.preprocess("bla blu")[0]
    assert data == (None, ["bla", "blu"])


def test_field_pickle_spacy_tokenizer(vocab, tmpdir):
    patch.dict("sys.modules", spacy=MockSpacy()).start()
    fld = Field(name="F", vocab=vocab, tokenizer="spacy", tokenize=True,
                store_as_raw=False)
    _, data = fld.preprocess("bla blu")[0]
    assert data == (None, ["bla", "blu"])

    field_file = os.path.join(tmpdir, "field.pkl")

    with open(field_file, "wb") as fdata:
        dill.dump(fld, fdata)

    with open(field_file, "rb") as fdata:
        loaded_fld = dill.load(fdata)

        assert loaded_fld._tokenizer_arg == "spacy"

        _, data = loaded_fld.preprocess("bla blu")[0]
        assert data == (None, ["bla", "blu"])


def test_field_pretokenize_hooks():
    f = Field(name="F", tokenize=True)

    f.add_pretokenize_hook(str.lower)
    f.add_pretokenize_hook(lambda x: x.replace("bla", "blu"))
    f.add_pretokenize_hook(lambda x: x.replace(";", " "))
    f.add_pretokenize_hook(lambda x: x.replace(",", " "))

    raw_str = "asd;123,BLA"

    _, received = f.preprocess(raw_str)[0]
    expected = ("asd 123 blu", ["asd", "123", "blu"])

    assert received == expected


def test_field_pretokenize_hooks_detach():
    f = Field(name="F", tokenize=True)

    f.add_pretokenize_hook(str.lower)
    f.add_pretokenize_hook(lambda x: x.replace(";", " "))
    f.add_pretokenize_hook(lambda x: x.replace(",", " "))

    # detaching
    f.remove_pretokenize_hooks()

    raw_str = "asd;123,BLA"

    _, received = f.preprocess(raw_str)[0]

    expected = (raw_str, [raw_str])

    assert received == expected


def test_field_posttokenize_hooks():
    f = Field(name="F", tokenize=True)

    def remove_tags_hook(raw, tokenized):
        raw = raw.replace("<tag>", "")
        tokenized = map(lambda x: x.replace("<tag>", ""), tokenized)

        return raw, tokenized

    def to_upper_hook(raw, tokenized):
        raw = raw.upper()
        tokenized = map(str.upper, tokenized)

        return raw, tokenized

    f.add_posttokenize_hook(remove_tags_hook)
    f.add_posttokenize_hook(to_upper_hook)

    _, received = f.preprocess("asd 123<tag> B<tag>LA")[0]
    expected = ("ASD 123 BLA", ["ASD", "123", "BLA"])

    assert received == expected


def test_field_posttokenize_hooks_detach():
    f = Field(name="F", tokenize=True, custom_numericalize=float)

    def remove_tags_hook(raw, tokenized):
        raw = raw.replace("<tag>", "")
        tokenized = map(lambda x: x.replace("<tag>", ""), tokenized)

        return raw, tokenized

    def to_upper_hook(raw, tokenized):
        raw = raw.upper()
        tokenized = map(str.upper, tokenized)

        return raw, tokenized

    f.add_posttokenize_hook(remove_tags_hook)
    f.add_posttokenize_hook(to_upper_hook)

    # detaching the hooks
    f.remove_posttokenize_hooks()

    _, received = f.preprocess("asd 123<tag> B<tag>LA")[0]
    expected = ("asd 123<tag> B<tag>LA", ["asd", "123<tag>", "B<tag>LA"])

    assert received == expected


def test_field_repeated_hooks():
    def replace_tag_hook(raw, tokenized):
        replaced_tags = map(lambda s: s.replace("<tag>", "ABC"), tokenized)

        return raw, replaced_tags

    def to_lower_hook(raw, tokenized):
        # keep track of the function call count
        to_lower_hook.call_count += 1

        tokenized = map(str.lower, tokenized)

        return raw, tokenized

    to_lower_hook.call_count = 0

    f = Field(name="F", tokenize=True, custom_numericalize=float)

    # TAG -> tag
    f.add_posttokenize_hook(to_lower_hook)

    # <tag> -> ABC
    f.add_posttokenize_hook(replace_tag_hook)

    # ABC -> abc
    f.add_posttokenize_hook(to_lower_hook)

    _, received = f.preprocess("BLA <TAG> bla")[0]

    expected = ("BLA <TAG> bla", ["bla", "abc", "bla"])

    assert received == expected

    # check that the hook that was added twice was also called twice
    assert to_lower_hook.call_count == 2


def test_field_is_target():
    f1 = Field(name="text", is_target=False)
    f2 = Field(name="label", is_target=True)
    f3 = Field(name="bla")

    assert not f1.is_target
    assert f2.is_target
    assert not f3.is_target


def test_tokenized_field_numericalization():
    vocab = Vocab()
    pretokenized_input1 = [
        "word",
        "words",
        "uttering"
    ]
    pretokenized_input2 = [
        "word",
        "words"
    ]
    pretokenized_input3 = [
        "word"
    ]

    pretokenized_input4 = [
        "word",
        "uttering"
    ]

    tokenized_field = TokenizedField("test_field", vocab=vocab)

    _, data1 = tokenized_field.preprocess(pretokenized_input1)[0]
    _, data2 = tokenized_field.preprocess(pretokenized_input2)[0]
    _, data3 = tokenized_field.preprocess(pretokenized_input3)[0]
    _, data4 = tokenized_field.preprocess(pretokenized_input4)[0]

    tokenized_field.finalize()

    expected_numericalization_1 = np.array([2, 3, 4])
    _, tok1 = data1
    assert np.all(vocab.numericalize(tok1) == expected_numericalization_1)
    assert np.all(tokenized_field.numericalize(data1) == expected_numericalization_1)

    expected_numericalization_2 = np.array([2, 3])
    _, tok2 = data2
    assert np.all(vocab.numericalize(tok2) == expected_numericalization_2)
    assert np.all(tokenized_field.numericalize(data2) == expected_numericalization_2)

    expected_numericalization_3 = np.array([2])
    _, tok3 = data3
    assert np.all(vocab.numericalize(tok3) == expected_numericalization_3)
    assert np.all(tokenized_field.numericalize(data3) == expected_numericalization_3)

    expected_numericalization_4 = np.array([2, 4])
    _, tok4 = data4
    assert np.all(vocab.numericalize(tok4) == expected_numericalization_4)
    assert np.all(tokenized_field.numericalize(data4) == expected_numericalization_4)


def test_tokenized_field_custom_numericalization():
    tfield = TokenizedField("bla",
                            custom_numericalize=lambda x: x)

    _, data1 = tfield.preprocess([1, 2, 3])[0]
    _, data2 = tfield.preprocess([3, 2, 1])[0]
    _, data3 = tfield.preprocess([3, 4, 5, 6])[0]
    _, data4 = tfield.preprocess([2, 3, 6])[0]

    tfield.finalize()

    assert np.all(tfield.numericalize(data1) == np.array([1, 2, 3]))
    assert np.all(tfield.numericalize(data2) == np.array([3, 2, 1]))
    assert np.all(tfield.numericalize(data3) == np.array([3, 4, 5, 6]))
    assert np.all(tfield.numericalize(data4) == np.array([2, 3, 6]))


def test_tokenized_field_custom_numericalization_2():
    label_indexer = {
        "one": 1,
        "two": 2,
        "three": 3,
        "four": 4
    }

    tfield = TokenizedField("bla",
                            custom_numericalize=label_indexer.get)

    _, data1 = tfield.preprocess(["one", "two", "three"])[0]
    _, data2 = tfield.preprocess(["three", "two", "one"])[0]
    _, data3 = tfield.preprocess(["three", "four", "four", "two"])[0]
    _, data4 = tfield.preprocess(["two", "three", "one"])[0]

    tfield.finalize()

    assert np.all(tfield.numericalize(data1) == np.array([1, 2, 3]))
    assert np.all(tfield.numericalize(data2) == np.array([3, 2, 1]))
    assert np.all(tfield.numericalize(data3) == np.array([3, 4, 4, 2]))
    assert np.all(tfield.numericalize(data4) == np.array([2, 3, 1]))


def test_tokenized_field_vocab_non_string():
    vocab = Vocab(specials=())
    tfield = TokenizedField("bla",
                            vocab=vocab)

    _, data1 = tfield.preprocess([1, 2, 3])[0]
    _, data2 = tfield.preprocess([3, 2, 1])[0]
    _, data3 = tfield.preprocess([3, 4, 5, 6])[0]
    _, data4 = tfield.preprocess([2, 3, 6])[0]

    tfield.finalize()

    assert np.all(tfield.numericalize(data1) == vocab.numericalize([1, 2, 3]))
    assert np.all(tfield.numericalize(data2) == vocab.numericalize([3, 2, 1]))
    assert np.all(tfield.numericalize(data3) == vocab.numericalize([3, 4, 5, 6]))
    assert np.all(tfield.numericalize(data4) == vocab.numericalize([2, 3, 6]))


def test_multilabel_field_specials_in_vocab_fail():
    with pytest.raises(ValueError):
        MultilabelField(name="bla",
                        vocab=Vocab(specials=(SpecialVocabSymbols.UNK,)),
                        num_of_classes=10)


@pytest.mark.parametrize("tokens",
                         [
                             ["class1", "class2", "class3", "class4"]
                         ])
def test_multilabel_field_vocab_numericalization(tokens):
    vocab = Vocab(specials=())
    vocab += tokens

    field = MultilabelField("test field", 5, vocab)
    (_, preprocessed), = field.preprocess(tokens)
    field.finalize()

    multilabel_from_vocab = np.zeros(5, dtype=np.bool)
    for token in tokens:
        multilabel_from_vocab[vocab.stoi[token]] = 1

    multilabel_from_field = field.numericalize(preprocessed)

    assert np.all(multilabel_from_field == multilabel_from_vocab)


def test_multilabel_field_class_count():
    vocab = Vocab(specials=())
    field = MultilabelField(name="test field", num_of_classes=None, vocab=vocab)

    example_1 = ["class1", "class2", "class3", "class4"]
    example_2 = ["class1", "class2", "class3"]

    data_1 = field.preprocess(example_1)
    data_2 = field.preprocess(example_2)
    field.finalize()

    assert field.num_of_classes == 4

    numericalized = field.numericalize(data_1)
    assert len(numericalized) == 4

    numericalized = field.numericalize(data_2)
    assert len(numericalized) == 4


@pytest.mark.parametrize("tokens, expected_numericalization",
                         [
                             (
                                 ["class1", "class2", "class3", "class4"],
                                 np.array([1, 1, 1, 1, 0, 0])
                             ),
                             (
                                 [],
                                 np.array([0, 0, 0, 0, 0, 0])
                             )
                         ]
                         )
def test_multilabel_field_custom_numericalization(tokens, expected_numericalization):
    index_dict = {
        "class1": 0,
        "class2": 1,
        "class3": 2,
        "class4": 3,
        "class5": 4,
        "class6": 5
    }

    field = MultilabelField(name="test field", num_of_classes=6,
                            custom_numericalize=index_dict.get)
    preprocessed = field.preprocess(tokens)
    field.finalize()

    multilabel_from_field = field.numericalize(preprocessed)

    assert np.all(multilabel_from_field == expected_numericalization)


def test_multilabel_too_many_classes_in_data_exception():
    vocab = Vocab(specials=())
    field = MultilabelField(name="test_field", num_of_classes=3, vocab=vocab)

    for data in "cls1", "cls2", "cls3", "cls4":
        field.preprocess(data)

    with pytest.raises(ValueError):
        field.finalize()


@pytest.mark.parametrize("store_as_raw, store_as_tokenized, tokenize",
                         [[True, True, True],
                          [True, True, False],
                          [False, True, True],
                          [False, False, False]])
def test_field_fail_initialization(store_as_raw, store_as_tokenized, tokenize):
    with pytest.raises(ValueError):
        Field("bla",
              store_as_raw=store_as_raw,
              store_as_tokenized=store_as_tokenized,
              tokenize=tokenize)


def test_missing_values_default_sequential():
    fld = Field(name="bla",
                store_as_raw=False,
                tokenize=True,
                custom_numericalize=lambda x: hash(x),
                allow_missing_data=True)

    _, data_missing = fld.preprocess(None)[0]
    _, data_exists = fld.preprocess("data_string")[0]

    assert data_missing == (None, None)
    assert data_exists == (None, ["data_string"])
    fld.finalize()

    assert np.all(fld.numericalize(data_missing) == np.empty(0))
    assert np.all(fld.numericalize(data_exists) == np.array([hash("data_string")]))


def test_missing_values_default_not_sequential():
    fld = Field(name="bla",
                store_as_raw=True,
                tokenize=False,
                custom_numericalize=int,
                allow_missing_data=True)

    _, data_missing = fld.preprocess(None)[0]
    _, data_exists = fld.preprocess("404")[0]

    assert data_missing == (None, None)
    assert data_exists == ("404", None)

    fld.finalize()

    assert np.allclose(fld.numericalize(data_missing), np.array([np.nan]),
                       equal_nan=True)
    assert np.all(fld.numericalize(data_exists) == np.array([404]))


def test_missing_values_fail():
    fld = Field(name="bla",
                store_as_raw=True,
                tokenize=False,
                custom_numericalize=lambda x: hash(x))

    with pytest.raises(ValueError):
        fld.preprocess(None)


<<<<<<< HEAD
def test_multioutput_field_posttokenization():
    uppercase_field = Field("uppercase_field")
    lowercase_field = Field("lowercase_field")
=======
def test_multioutput_field():
    uppercase_field = Field(name="uppercase_field")
    lowercase_field = Field(name="lowercase_field")
    mo_field = MultioutputField(tokenizer='split')
>>>>>>> a2f1f5c7

    def post_tokenization_all_upper(raw, tokenized):
        return raw, list(map(str.upper, tokenized))

    def post_tokenization_all_lower(raw, tokenized):
        return raw, list(map(str.lower, tokenized))

    uppercase_field.add_posttokenize_hook(post_tokenization_all_upper)
    lowercase_field.add_posttokenize_hook(post_tokenization_all_lower)

    output_fields = uppercase_field, lowercase_field
    mo_field = MultioutputField(output_fields,
                                tokenizer='split'
                                )

    result1, result2 = mo_field.preprocess("mOcK TeXt")

    assert result1 == (uppercase_field.name, ("mOcK TeXt", ["MOCK", "TEXT"]))
    assert result2 == (lowercase_field.name, ("mOcK TeXt", ["mock", 'text']))


def test_multioutput_field_remove_pretokenization():
    output_field_1 = Field("test_field_1")
    output_field_2 = Field("test_field_2")

    def first_lower(raw, tokenized):
        def f(token):
            if len(token) == 0:
                return ""
            else:
                return token[0].lower() + token[1:]

        return raw, list(map(f, tokenized))

    output_field_2.add_posttokenize_hook(first_lower)

    mo_field = MultioutputField((output_field_1, output_field_2))
    mo_field.add_pretokenize_hook(str.upper)

    (_, (raw_1, tokenized_1)), (_, (raw_2, tokenized_2)) = \
        mo_field.preprocess("this is a test sentence")

    assert tokenized_1 == ["THIS", "IS", "A", "TEST", "SENTENCE"]
    assert tokenized_2 == ["tHIS", "iS", "a", "tEST", "sENTENCE"]<|MERGE_RESOLUTION|>--- conflicted
+++ resolved
@@ -621,8 +621,7 @@
                                  [],
                                  np.array([0, 0, 0, 0, 0, 0])
                              )
-                         ]
-                         )
+                         ])
 def test_multilabel_field_custom_numericalization(tokens, expected_numericalization):
     index_dict = {
         "class1": 0,
@@ -715,16 +714,9 @@
         fld.preprocess(None)
 
 
-<<<<<<< HEAD
 def test_multioutput_field_posttokenization():
     uppercase_field = Field("uppercase_field")
     lowercase_field = Field("lowercase_field")
-=======
-def test_multioutput_field():
-    uppercase_field = Field(name="uppercase_field")
-    lowercase_field = Field(name="lowercase_field")
-    mo_field = MultioutputField(tokenizer='split')
->>>>>>> a2f1f5c7
 
     def post_tokenization_all_upper(raw, tokenized):
         return raw, list(map(str.upper, tokenized))
