import os
import dill
import numpy as np
import pytest
from mock import patch

from takepod.storage import Field, TokenizedField, MultilabelField, \
    Vocab, SpecialVocabSymbols, MultioutputField

ONE_TO_FIVE = [1, 2, 3, 4, 5]

CUSTOM_PAD = 43

PAD_NUM = 42


class MockToken:
    def __init__(self, txt):
        self.text = txt


class MockSpacy:
    def load(self, x, **kwargs):
        class MockTokenizer:
            def tokenizer(self, string):
                return [MockToken(tok) for tok in string.split()]

        return MockTokenizer()


class MockVocab:
    def __init__(self):
        self.values = []
        self.finalized = False
        self.numericalized = False

    def pad_symbol(self):
        return PAD_NUM

    def __add__(self, values):
        if type(values) == type(self):
            pass
        else:
            self.values.extend(values)

        return self

    def __iadd__(self, other):
        return self.__add__(other)

    def finalize(self):
        if self.finalized:
            raise Exception
        else:
            self.finalized = True

    def numericalize(self, data):
        self.numericalized = True


@pytest.fixture()
def vocab():
    return MockVocab()


def test_field_store_raw_sequential_exception():
    with pytest.raises(ValueError):
        Field(name="F", store_as_raw=False, tokenize=False)


def test_field_preprocess_eager(vocab):
    f = Field(name="F", vocab=vocab, eager=True)
    f.preprocess("some text")

    # vocab was updated
    assert len(vocab.values) > 0


@pytest.mark.parametrize(
    "value, store_raw, sequential, expected_raw_value, "
    "expected_tokenized_value",
    [
        ("some text", True, True, "some text", ["some", "text"]),
        ("some text", True, False, "some text", None),
        ("some text", False, True, None, ["some", "text"]),
    ]
)
def test_field_preprocess_raw_sequential(value, store_raw, sequential,
                                         expected_raw_value,
                                         expected_tokenized_value):
    f = Field(name="F", store_as_raw=store_raw, tokenize=sequential)

    (_, (received_raw_value, received_tokenized_value)), = f.preprocess(value)

    assert received_raw_value == expected_raw_value
    assert received_tokenized_value == expected_tokenized_value


@pytest.mark.parametrize(
    "value, store_raw, sequential, expected_raw_value, "
    "expected_tokenized_value",
    [
        ("some text", True, True, "some text", ["some", "text"]),
        ("some text", True, False, "some text", None),
        ("some text", False, True, None, ["some", "text"]),
    ]
)
def test_field_pickle_tokenized(value, store_raw, sequential,
                                expected_raw_value,
                                expected_tokenized_value, tmpdir):
    fld = Field(name="F", store_as_raw=store_raw, tokenize=sequential)

    (_, (received_raw_value, received_tokenized_value)), = fld.preprocess(value)

    assert received_raw_value == expected_raw_value
    assert received_tokenized_value == expected_tokenized_value

    field_file = os.path.join(tmpdir, "field.pkl")

    with open(field_file, "wb") as fdata:
        dill.dump(fld, fdata)

    with open(field_file, "rb") as fdata:
        loaded_fld = dill.load(fdata)
        (_, (raw_value, tokenized_value)), = loaded_fld.preprocess(value)

        assert raw_value == expected_raw_value
        assert tokenized_value == expected_tokenized_value
        assert loaded_fld.name == "F"
        assert loaded_fld.store_as_raw == store_raw
        assert loaded_fld.sequential == sequential


@pytest.mark.parametrize(
    "vocab, expected_value",
    [
        (vocab(), True),
        (None, False)
    ]
)
def test_field_use_vocab(vocab, expected_value):
    f = Field(name="F", vocab=vocab)

    assert f.use_vocab == expected_value


@pytest.mark.parametrize(
    "use_vocab, sequential, expected_vocab_values",
    [
        (False, False, []),
        (False, True, []),
        (True, False, ["some text"]),
        (True, True, ["some", "text"]),
    ]
)
def test_field_update_vocab(use_vocab, sequential, expected_vocab_values,
                            vocab):
    f = Field(name="F", vocab=vocab if use_vocab else None,
              tokenize=sequential)

    raw_value = "some text"
    tokenized_value = ["some", "text"]

    f.update_vocab(raw_value, tokenized_value)

    assert vocab.values == expected_vocab_values


def test_field_finalize(vocab):
    f = Field(name="F", vocab=vocab)

    assert not vocab.finalized
    f.finalize()
    assert vocab.finalized
    with pytest.raises(Exception):
        f.finalize()


@pytest.mark.parametrize(
    "use_vocab, expected_numericalized, custom_numericalize",
    [
        (False, False, float),
        (True, True, None),
    ]
)
def test_field_numericalize_vocab(use_vocab, expected_numericalized, vocab,
                                  custom_numericalize):
    f = Field(name="F", vocab=vocab if use_vocab else None, tokenize=False,
              custom_numericalize=custom_numericalize)
    f.numericalize(("4.32", None))

    assert vocab.numericalized == expected_numericalized


def test_field_custom_numericalize_with_vocab(vocab):
    f = Field(name="F", vocab=vocab, tokenize=False,
              custom_numericalize=float)
    numericalized = f.numericalize(("4.32", None))

    assert not vocab.numericalized
    assert abs(numericalized - 4.32) < 1e-6


@pytest.mark.parametrize(
    "row, length, expected_row, pad_left, truncate_left",
    [
        (ONE_TO_FIVE, 3, [1, 2, 3], False, False),
        (ONE_TO_FIVE, 3, [3, 4, 5], False, True),
        (ONE_TO_FIVE, 7, [1, 2, 3, 4, 5, PAD_NUM, PAD_NUM], False, False),
        (ONE_TO_FIVE, 7, [PAD_NUM, PAD_NUM, 1, 2, 3, 4, 5], True, False),
        (ONE_TO_FIVE, 5, ONE_TO_FIVE, False, False),
        (ONE_TO_FIVE, 5, ONE_TO_FIVE, True, True),
        (ONE_TO_FIVE, 5, ONE_TO_FIVE, True, False),
        (ONE_TO_FIVE, 5, ONE_TO_FIVE, False, True),
        (ONE_TO_FIVE, 0, [], False, False),
        (ONE_TO_FIVE, 0, [], False, True)
    ]
)
def test_field_pad_to_length(row, length, expected_row, vocab, pad_left,
                             truncate_left):
    f = Field(name="F", vocab=vocab)

    received_row = f.pad_to_length(np.array(row), length, pad_left=pad_left,
                                   truncate_left=truncate_left)

    assert received_row.tolist() == expected_row


@pytest.mark.parametrize(
    "row, length, expected_row",
    [
        (ONE_TO_FIVE, 3, [1, 2, 3]),
        (ONE_TO_FIVE, 7, [1, 2, 3, 4, 5, CUSTOM_PAD, CUSTOM_PAD]),
        (ONE_TO_FIVE, 5, ONE_TO_FIVE),
        (ONE_TO_FIVE, 0, [])
    ]
)
def test_field_pad_to_length_custom_pad(row, length, expected_row):
    f = Field(name="F", vocab=None)

    row_arr = np.array(row)
    received_row = f.pad_to_length(row_arr, length,
                                   custom_pad_symbol=CUSTOM_PAD)

    assert received_row.tolist() == expected_row


def test_field_pad_to_length_exception():
    # set vocab to be None
    f = Field(name="F", vocab=None)

    row_arr = np.array(ONE_TO_FIVE)
    length = 7

    custom_pad_symbol = None
    with pytest.raises(ValueError):
        f.pad_to_length(row_arr, length, custom_pad_symbol=custom_pad_symbol)


def test_field_get_tokenizer_callable(vocab):
    def my_tokenizer(string):
        return [string[0], string[1:]]

    f = Field(name="F", vocab=vocab, tokenizer=my_tokenizer, tokenize=True,
              store_as_raw=False)

    _, data = f.preprocess("asd dsa")[0]
    assert data == (None, ["a", "sd dsa"])


def test_field_get_tokenizer_spacy_exception(vocab):
    class MockSpacy:
        def load(self, x, **kwargs):
            raise OSError

    patch.dict("sys.modules", spacy=MockSpacy()).start()

    with pytest.raises(OSError):
        Field(name="F", vocab=vocab, tokenizer="spacy", tokenize=True)


def test_field_get_tokenizer_default(vocab):
    f = Field(name="F", vocab=vocab, tokenize=True, store_as_raw=False)

    _, data = f.preprocess("asd dsa")[0]
    assert data == (None, ["asd", "dsa"])


def test_field_get_tokenizer_exception(vocab):
    with pytest.raises(ValueError):
        Field(name="F", vocab=vocab, tokenizer="NOT_tokenizer",
              tokenize=True, store_as_raw=False)


def test_field_get_tokenizer_spacy_ok(vocab):
    patch.dict("sys.modules", spacy=MockSpacy()).start()
    f = Field(name="F", vocab=vocab, tokenizer="spacy", tokenize=True,
              store_as_raw=False)
    _, data = f.preprocess("bla blu")[0]
    assert data == (None, ["bla", "blu"])


def test_field_pickle_spacy_tokenizer(vocab, tmpdir):
    patch.dict("sys.modules", spacy=MockSpacy()).start()
    fld = Field(name="F", vocab=vocab, tokenizer="spacy", tokenize=True,
                store_as_raw=False)
    _, data = fld.preprocess("bla blu")[0]
    assert data == (None, ["bla", "blu"])

    field_file = os.path.join(tmpdir, "field.pkl")

    with open(field_file, "wb") as fdata:
        dill.dump(fld, fdata)

    with open(field_file, "rb") as fdata:
        loaded_fld = dill.load(fdata)

        assert loaded_fld._tokenizer_arg == "spacy"

        _, data = loaded_fld.preprocess("bla blu")[0]
        assert data == (None, ["bla", "blu"])


def test_field_pretokenize_hooks():
    f = Field(name="F", tokenize=True)

    f.add_pretokenize_hook(str.lower)
    f.add_pretokenize_hook(lambda x: x.replace("bla", "blu"))
    f.add_pretokenize_hook(lambda x: x.replace(";", " "))
    f.add_pretokenize_hook(lambda x: x.replace(",", " "))

    raw_str = "asd;123,BLA"

    _, received = f.preprocess(raw_str)[0]
    expected = ("asd 123 blu", ["asd", "123", "blu"])

    assert received == expected


def test_field_pretokenize_hooks_detach():
    f = Field(name="F", tokenize=True)

    f.add_pretokenize_hook(str.lower)
    f.add_pretokenize_hook(lambda x: x.replace(";", " "))
    f.add_pretokenize_hook(lambda x: x.replace(",", " "))

    # detaching
    f.remove_pretokenize_hooks()

    raw_str = "asd;123,BLA"

    _, received = f.preprocess(raw_str)[0]

    expected = (raw_str, [raw_str])

    assert received == expected


def test_field_posttokenize_hooks():
    f = Field(name="F", tokenize=True)

    def remove_tags_hook(raw, tokenized):
        raw = raw.replace("<tag>", "")
        tokenized = map(lambda x: x.replace("<tag>", ""), tokenized)

        return raw, tokenized

    def to_upper_hook(raw, tokenized):
        raw = raw.upper()
        tokenized = map(str.upper, tokenized)

        return raw, tokenized

    f.add_posttokenize_hook(remove_tags_hook)
    f.add_posttokenize_hook(to_upper_hook)

    _, received = f.preprocess("asd 123<tag> B<tag>LA")[0]
    expected = ("ASD 123 BLA", ["ASD", "123", "BLA"])

    assert received == expected


def test_field_posttokenize_hooks_detach():
    f = Field(name="F", tokenize=True, custom_numericalize=float)

    def remove_tags_hook(raw, tokenized):
        raw = raw.replace("<tag>", "")
        tokenized = map(lambda x: x.replace("<tag>", ""), tokenized)

        return raw, tokenized

    def to_upper_hook(raw, tokenized):
        raw = raw.upper()
        tokenized = map(str.upper, tokenized)

        return raw, tokenized

    f.add_posttokenize_hook(remove_tags_hook)
    f.add_posttokenize_hook(to_upper_hook)

    # detaching the hooks
    f.remove_posttokenize_hooks()

    _, received = f.preprocess("asd 123<tag> B<tag>LA")[0]
    expected = ("asd 123<tag> B<tag>LA", ["asd", "123<tag>", "B<tag>LA"])

    assert received == expected


def test_field_repeated_hooks():
    def replace_tag_hook(raw, tokenized):
        replaced_tags = map(lambda s: s.replace("<tag>", "ABC"), tokenized)

        return raw, replaced_tags

    def to_lower_hook(raw, tokenized):
        # keep track of the function call count
        to_lower_hook.call_count += 1

        tokenized = map(str.lower, tokenized)

        return raw, tokenized

    to_lower_hook.call_count = 0

    f = Field(name="F", tokenize=True, custom_numericalize=float)

    # TAG -> tag
    f.add_posttokenize_hook(to_lower_hook)

    # <tag> -> ABC
    f.add_posttokenize_hook(replace_tag_hook)

    # ABC -> abc
    f.add_posttokenize_hook(to_lower_hook)

    _, received = f.preprocess("BLA <TAG> bla")[0]

    expected = ("BLA <TAG> bla", ["bla", "abc", "bla"])

    assert received == expected

    # check that the hook that was added twice was also called twice
    assert to_lower_hook.call_count == 2


def test_field_is_target():
    f1 = Field(name="text", is_target=False)
    f2 = Field(name="label", is_target=True)
    f3 = Field(name="bla")

    assert not f1.is_target
    assert f2.is_target
    assert not f3.is_target


def test_tokenized_field_numericalization():
    vocab = Vocab()
    pretokenized_input1 = [
        "word",
        "words",
        "uttering"
    ]
    pretokenized_input2 = [
        "word",
        "words"
    ]
    pretokenized_input3 = [
        "word"
    ]

    pretokenized_input4 = [
        "word",
        "uttering"
    ]

    tokenized_field = TokenizedField("test_field", vocab=vocab)

    _, data1 = tokenized_field.preprocess(pretokenized_input1)[0]
    _, data2 = tokenized_field.preprocess(pretokenized_input2)[0]
    _, data3 = tokenized_field.preprocess(pretokenized_input3)[0]
    _, data4 = tokenized_field.preprocess(pretokenized_input4)[0]

    tokenized_field.finalize()

    expected_numericalization_1 = np.array([2, 3, 4])
    _, tok1 = data1
    assert np.all(vocab.numericalize(tok1) == expected_numericalization_1)
    assert np.all(tokenized_field.numericalize(data1) == expected_numericalization_1)

    expected_numericalization_2 = np.array([2, 3])
    _, tok2 = data2
    assert np.all(vocab.numericalize(tok2) == expected_numericalization_2)
    assert np.all(tokenized_field.numericalize(data2) == expected_numericalization_2)

    expected_numericalization_3 = np.array([2])
    _, tok3 = data3
    assert np.all(vocab.numericalize(tok3) == expected_numericalization_3)
    assert np.all(tokenized_field.numericalize(data3) == expected_numericalization_3)

    expected_numericalization_4 = np.array([2, 4])
    _, tok4 = data4
    assert np.all(vocab.numericalize(tok4) == expected_numericalization_4)
    assert np.all(tokenized_field.numericalize(data4) == expected_numericalization_4)


def test_tokenized_field_custom_numericalization():
    tfield = TokenizedField("bla",
                            custom_numericalize=lambda x: x)

    _, data1 = tfield.preprocess([1, 2, 3])[0]
    _, data2 = tfield.preprocess([3, 2, 1])[0]
    _, data3 = tfield.preprocess([3, 4, 5, 6])[0]
    _, data4 = tfield.preprocess([2, 3, 6])[0]

    tfield.finalize()

    assert np.all(tfield.numericalize(data1) == np.array([1, 2, 3]))
    assert np.all(tfield.numericalize(data2) == np.array([3, 2, 1]))
    assert np.all(tfield.numericalize(data3) == np.array([3, 4, 5, 6]))
    assert np.all(tfield.numericalize(data4) == np.array([2, 3, 6]))


def test_tokenized_field_custom_numericalization_2():
    label_indexer = {
        "one": 1,
        "two": 2,
        "three": 3,
        "four": 4
    }

    tfield = TokenizedField("bla",
                            custom_numericalize=label_indexer.get)

    _, data1 = tfield.preprocess(["one", "two", "three"])[0]
    _, data2 = tfield.preprocess(["three", "two", "one"])[0]
    _, data3 = tfield.preprocess(["three", "four", "four", "two"])[0]
    _, data4 = tfield.preprocess(["two", "three", "one"])[0]

    tfield.finalize()

    assert np.all(tfield.numericalize(data1) == np.array([1, 2, 3]))
    assert np.all(tfield.numericalize(data2) == np.array([3, 2, 1]))
    assert np.all(tfield.numericalize(data3) == np.array([3, 4, 4, 2]))
    assert np.all(tfield.numericalize(data4) == np.array([2, 3, 1]))


def test_tokenized_field_vocab_non_string():
    vocab = Vocab(specials=())
    tfield = TokenizedField("bla",
                            vocab=vocab)

    _, data1 = tfield.preprocess([1, 2, 3])[0]
    _, data2 = tfield.preprocess([3, 2, 1])[0]
    _, data3 = tfield.preprocess([3, 4, 5, 6])[0]
    _, data4 = tfield.preprocess([2, 3, 6])[0]

    tfield.finalize()

    assert np.all(tfield.numericalize(data1) == vocab.numericalize([1, 2, 3]))
    assert np.all(tfield.numericalize(data2) == vocab.numericalize([3, 2, 1]))
    assert np.all(tfield.numericalize(data3) == vocab.numericalize([3, 4, 5, 6]))
    assert np.all(tfield.numericalize(data4) == vocab.numericalize([2, 3, 6]))


def test_multilabel_field_specials_in_vocab_fail():
    with pytest.raises(ValueError):
        MultilabelField(name="bla",
                        vocab=Vocab(specials=(SpecialVocabSymbols.UNK,)),
                        num_of_classes=10)


@pytest.mark.parametrize("tokens",
                         [
                             ["class1", "class2", "class3", "class4"]
                         ])
def test_multilabel_field_vocab_numericalization(tokens):
    vocab = Vocab(specials=())
    vocab += tokens

    field = MultilabelField("test field", 5, vocab)
    (_, preprocessed), = field.preprocess(tokens)
    field.finalize()

    multilabel_from_vocab = np.zeros(5, dtype=np.bool)
    for token in tokens:
        multilabel_from_vocab[vocab.stoi[token]] = 1

    multilabel_from_field = field.numericalize(preprocessed)

    assert np.all(multilabel_from_field == multilabel_from_vocab)


def test_multilabel_field_class_count():
    vocab = Vocab(specials=())
    field = MultilabelField(name="test field", num_of_classes=None, vocab=vocab)

    example_1 = ["class1", "class2", "class3", "class4"]
    example_2 = ["class1", "class2", "class3"]

    data_1 = field.preprocess(example_1)
    data_2 = field.preprocess(example_2)
    field.finalize()

    assert field.num_of_classes == 4

    numericalized = field.numericalize(data_1)
    assert len(numericalized) == 4

    numericalized = field.numericalize(data_2)
    assert len(numericalized) == 4


@pytest.mark.parametrize("tokens, expected_numericalization",
                         [
                             (
                                 ["class1", "class2", "class3", "class4"],
                                 np.array([1, 1, 1, 1, 0, 0])
                             ),
                             (
                                 [],
                                 np.array([0, 0, 0, 0, 0, 0])
                             )
                         ])
def test_multilabel_field_custom_numericalization(tokens, expected_numericalization):
    index_dict = {
        "class1": 0,
        "class2": 1,
        "class3": 2,
        "class4": 3,
        "class5": 4,
        "class6": 5
    }

<<<<<<< HEAD
    field = MultilabelField("test field", 6, custom_numericalize=index_dict.get)
    _, preprocessed = field.preprocess(tokens)[0]
=======
    field = MultilabelField(name="test field", num_of_classes=6,
                            custom_numericalize=index_dict.get)
    preprocessed = field.preprocess(tokens)
>>>>>>> a792632c
    field.finalize()

    multilabel_from_field = field.numericalize(preprocessed)

    assert np.all(multilabel_from_field == expected_numericalization)


def test_multilabel_too_many_classes_in_data_exception():
    vocab = Vocab(specials=())
    field = MultilabelField(name="test_field", num_of_classes=3, vocab=vocab)

    for data in "cls1", "cls2", "cls3", "cls4":
        field.preprocess(data)

    with pytest.raises(ValueError):
        field.finalize()


@pytest.mark.parametrize("store_as_raw, store_as_tokenized, tokenize",
                         [[True, True, True],
                          [True, True, False],
                          [False, True, True],
                          [False, False, False]])
def test_field_fail_initialization(store_as_raw, store_as_tokenized, tokenize):
    with pytest.raises(ValueError):
        Field("bla",
              store_as_raw=store_as_raw,
              store_as_tokenized=store_as_tokenized,
              tokenize=tokenize)


def test_missing_values_default_sequential():
    fld = Field("bla",
                store_as_raw=False,
                tokenize=True,
                custom_numericalize=lambda x: hash(x),
                allow_missing_data=True)

    _, data_missing = fld.preprocess(None)[0]
    _, data_exists = fld.preprocess("data_string")[0]

    assert data_missing == (None, None)
    assert data_exists == (None, ["data_string"])
    fld.finalize()

    assert np.all(fld.numericalize(data_missing) == np.empty(0))
    assert np.all(fld.numericalize(data_exists) == np.array([hash("data_string")]))


def test_missing_values_default_not_sequential():
    fld = Field("bla",
                store_as_raw=True,
                tokenize=False,
                custom_numericalize=int,
                allow_missing_data=True)

    _, data_missing = fld.preprocess(None)[0]
    _, data_exists = fld.preprocess("404")[0]

    assert data_missing == (None, None)
    assert data_exists == ("404", None)

    fld.finalize()

    assert np.allclose(fld.numericalize(data_missing), np.array([np.nan]),
                       equal_nan=True)
    assert np.all(fld.numericalize(data_exists) == np.array([404]))


def test_missing_values_fail():
    fld = Field("bla",
                store_as_raw=True,
                tokenize=False,
                custom_numericalize=lambda x: hash(x))

    with pytest.raises(ValueError):
        fld.preprocess(None)


def test_multioutput_field():
    uppercase_field = Field("uppercase_field")
    lowercase_field = Field("lowercase_field")
    mo_field = MultioutputField(tokenizer='split')

    def post_tokenization_all_upper(raw, tokenized):
        return raw, list(map(str.upper, tokenized))

    def post_tokenization_all_lower(raw, tokenized):
        return raw, list(map(str.lower, tokenized))

    uppercase_field.add_posttokenize_hook(post_tokenization_all_upper)
    lowercase_field.add_posttokenize_hook(post_tokenization_all_lower)

    for f in uppercase_field, lowercase_field:
        mo_field.add_output_field(f)

    result1, result2 = mo_field.preprocess("mOcK TeXt")

    assert result1 == (uppercase_field.name, ("mOcK TeXt", ["MOCK", "TEXT"]))
    assert result2 == (lowercase_field.name, ("mOcK TeXt", ["mock", 'text']))<|MERGE_RESOLUTION|>--- conflicted
+++ resolved
@@ -632,14 +632,8 @@
         "class6": 5
     }
 
-<<<<<<< HEAD
     field = MultilabelField("test field", 6, custom_numericalize=index_dict.get)
-    _, preprocessed = field.preprocess(tokens)[0]
-=======
-    field = MultilabelField(name="test field", num_of_classes=6,
-                            custom_numericalize=index_dict.get)
     preprocessed = field.preprocess(tokens)
->>>>>>> a792632c
     field.finalize()
 
     multilabel_from_field = field.numericalize(preprocessed)
