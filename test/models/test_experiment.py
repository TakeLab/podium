import pytest
<<<<<<< HEAD
import numpy as np
from takepod.models import AbstractSupervisedModel, Experiment, FeatureTransformer
=======

from takepod.models import Experiment
>>>>>>> feed4696
from takepod.datasets import Dataset
from takepod.storage import Field, ExampleFactory, Vocab


def get_dataset():
    data = [{"Name": "Mark Dark",
             "Score": 5},
            {"Name": "Stephen Smith",
             "Score": 10},
            {"Name": "Ann Mann",
             "Score": 15}]

    name_field = Field("Name",
                       vocab=Vocab(),
                       store_as_raw=True,
                       tokenizer="split")

    score_field = Field("Score",
                        custom_numericalize=int,
                        tokenize=False,
                        is_target=True)

    fields = {"Name": name_field,
              "Score": score_field}

    example_factory = ExampleFactory(fields)
    examples = [example_factory.from_dict(data_) for data_ in data]

    ds = Dataset(examples, fields)
    ds.finalize_fields()
    return ds


class MockDataset:
    pass


def mock_feature_transform_fun(x_batch):
    return x_batch.Score


def mock_label_transform_fun(y_batch):
    return y_batch.Score


class MockTransformer(FeatureTransformer):

    def __init__(self, to_fit):
        self.to_fit = to_fit
        self.fit_called = 0

    def fit(self, x, y):
        self.fit_called += 1
        pass

    def transform(self, x_batch):
        return mock_feature_transform_fun(x_batch)

    def requires_fitting(self):
        return self.to_fit


class MockIterator:
    pass


@pytest.mark.parametrize("fit_transformer", (False, True))
def test_experiment_train(fit_transformer):
    test_dataset = get_dataset()

    default_model_args = {
        'm_arg1': 1,
        'm_arg2': 2
    }

    default_trainer_args = {
        't_arg1': 1,
        't_arg2': 2
    }

    model_args = {
        'm_arg2': 3,
        'm_arg3': 4
    }

    trainer_args = {
        't_arg2': 3,
        't_arg3': 4
    }

    expected_model_args = {
        'm_arg1': 1,
        'm_arg2': 3,
        'm_arg3': 4
    }

    expected_trainer_args = {
        't_arg1': 1,
        't_arg2': 3,
        't_arg3': 4
    }

    mock_transformer = MockTransformer(fit_transformer)

    class MockModel:
        def __init__(self, **kwargs):
            assert kwargs == expected_model_args

    class MockTrainer:

        def __init__(self):
            self.train_called = 0

        def train(self,
                  model,
                  dataset,
                  feature_transformer,
                  label_transform_fun,
                  **kwargs):
            assert isinstance(model, MockModel)
            assert dataset is test_dataset
            assert feature_transformer is mock_transformer
            assert label_transform_fun is mock_label_transform_fun
            assert kwargs == expected_trainer_args
            self.train_called += 1

    trainer = MockTrainer()

    experiment = Experiment(MockModel,
                            trainer=trainer,
                            feature_transformer=mock_transformer,
                            label_transform_fun=mock_label_transform_fun)

    experiment.set_default_model_args(**default_model_args)
    experiment.set_default_trainer_args(**default_trainer_args)

    experiment.fit(test_dataset,
                   model_args,
                   trainer_args)

    assert trainer.train_called == 1
    if fit_transformer:
        assert mock_transformer.fit_called == 1
    else:
        assert mock_transformer.fit_called == 0

# TODO test .predict()<|MERGE_RESOLUTION|>--- conflicted
+++ resolved
@@ -1,11 +1,6 @@
 import pytest
-<<<<<<< HEAD
-import numpy as np
-from takepod.models import AbstractSupervisedModel, Experiment, FeatureTransformer
-=======
 
-from takepod.models import Experiment
->>>>>>> feed4696
+from takepod.models import Experiment, FeatureTransformer
 from takepod.datasets import Dataset
 from takepod.storage import Field, ExampleFactory, Vocab
 
