--- conflicted
+++ resolved
@@ -1,13 +1,4 @@
 import numpy as np
-<<<<<<< HEAD
-from unittest.mock import MagicMock, Mock
-
-from takepod.pipeline import Pipeline
-from takepod.storage import (
-    Field, ExampleFormat, TokenizedField,
-    MultilabelField, MultioutputField,
-    LabelField
-=======
 from unittest.mock import Mock
 
 from takepod.pipeline import Pipeline
@@ -15,7 +6,6 @@
     Field, ExampleFormat,
     MultioutputField,
     LabelField, TokenizedField
->>>>>>> ec3abaa5
 )
 from takepod.models import AbstractSupervisedModel, FeatureTransformer
 
@@ -181,18 +171,6 @@
         assert list_pipeline.predict_raw(example) == example[0].upper()
 
 
-<<<<<<< HEAD
-def test_pipeline_multioutputfield():
-    # case where name is used to generate two fields => name and case
-    name_field = Field("Name", custom_numericalize=name_dict.get)
-    case_field = Field("Case", custom_numericalize={True: 1, False:0}.get)
-
-    def get_case(raw, tokenized):
-        return raw, list(map(lambda x: x.islower(), tokenized))
-
-    case_field.add_posttokenize_hook(get_case)
-    age_field = Field("Age", tokenize=False, custom_numericalize=int, is_target=True)
-=======
 def test_pipeline_multioutputfield_without_target():
     # case where name is used to generate two fields => name and case
     name_field = Field("Name", custom_numericalize=name_dict.get)
@@ -205,7 +183,6 @@
     age_field = Field(
         "Age", tokenize=False, custom_numericalize=int, is_target=True
     )
->>>>>>> ec3abaa5
 
     name_field.finalize()
     case_field.finalize()
@@ -214,29 +191,6 @@
     model.predict.return_value = {
         AbstractSupervisedModel.PREDICTION_KEY: [0]
     }
-<<<<<<< HEAD
-
-    pipeline = Pipeline(
-        # multioutput fields can be used for non-target
-        (MultioutputField((name_field, case_field)), age_field),
-        ExampleFormat.LIST,
-        feature_transformer=lambda x: np.hstack((x.Name, x.Case)),
-        model=model,
-    )
-    assert pipeline.predict_raw(["Marko vrago"]) == 0
-
-
-def test_pipeline_nested_fields():
-    # case where name is used to generate two fields => name and case
-    name_field = Field("Name", custom_numericalize=name_dict.get)
-    case_field = Field("Case", custom_numericalize={True: 1, False:0}.get)
-
-    def get_case(raw, tokenized):
-        return raw, list(map(lambda x: x.islower(), tokenized))
-
-    case_field.add_posttokenize_hook(get_case)
-    age_field = Field("Age", tokenize=False, custom_numericalize=int, is_target=True)
-=======
     input_field = MultioutputField((name_field, case_field))
     pipeline = Pipeline(
         [input_field, age_field],
@@ -382,7 +336,6 @@
     age_field = LabelField(
         "Age", custom_numericalize=int,
     )
->>>>>>> ec3abaa5
 
     name_field.finalize()
     case_field.finalize()
@@ -399,8 +352,4 @@
         feature_transformer=lambda x: np.hstack((x.Name, x.Case)),
         model=model,
     )
-<<<<<<< HEAD
-    assert pipeline.predict_raw(["Marko vrago"]) == 0
-=======
-    assert pipeline.predict_raw(["Marko", "vrago"]) == 0
->>>>>>> ec3abaa5
+    assert pipeline.predict_raw(["Marko", "vrago"]) == 0