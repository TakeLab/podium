"""
TakeLab Podium is an open source library for natural language processing.

Podium accelerates data loading, preprocessing & batching to enable faster development of NLP models.
See http://takelab.fer.hr/podium/ for complete documentation.
"""
import re

from pathlib import Path
from setuptools import find_packages, setup


def _get_version():
    project_root_init = Path(__file__).parent / "podium" / "__init__.py"
    with open(project_root_init, "r") as f:
        version = re.search(r'__version__ = \"(.*)\"', f.read()).group(1)
    return version


VERSION = _get_version()
DOCLINES = __doc__.split('\n')


INSTALL_REQUIRES = [
    # for improved dataset pickling
    "dill",
    # for tokenization and data encoded in tree structure
    "nltk>=3.0",
    # for numericalization in batching
    "numpy",
    # for improved csv parsing
    "pandas",
    # for downloading datasets over HTTP
    "paramiko",
    "requests",
    # for models and model selection
    "scikit-learn",
    # for sparse storage
    "scipy",
    # for preprocessing (tokenization, hooks, etc.)
    "spacy",
    # progress bar in download and model selection
    "tqdm",
    # for keyword extraction
    "yake @ https://github.com/LIAAD/yake/archive/v0.4.2.tar.gz",
]


TESTS_REQUIRE = [
    "pytest",
    "pytest-cov",
    "pytest-mock",
    "urllib3",
]


QUALITY_REQUIRE = [
    "black",
    "flake8",
    "isort",
]


DATASETS_REQUIRE = [
    # to transform CONLL-U datasets to our dataset type
    "conllu",
    # to support HF Datasets conversion
    "datasets",
    # to support saving/loading datasets from a disk
    "pyarrow>=1.0.0",
    # to read a .xlsx file when processing EuroVoc
    "xlrd",
]


PREPROC_REQUIRE = [
    # for normalization and tokenization
    "sacremoses",
    # for text cleanup (url removal, currency removal, etc.)
    "clean-text",
    # for truecasing
    "truecase",
]


DOCS_REQUIRE = [
    'sphinx',
    'sphinx_rtd_theme',
    'recommonmark',
    'sphinx-copybutton',
    'datasets',
    'keras==2.2.4',
    'tensorflow==1.15',
<<<<<<< HEAD
    'xlrd',
=======
    'torch',
>>>>>>> f712a9e7
]


EXTRAS_REQUIRE = {
    # for blcc model
    "blcc": ["keras==2.2.4", "tensorflow==1.15"],
    # for training and evaluation of PyTorch models
    "torch": ["torch"],
    # dependencies for all dataset implementations (including the ones in dataload)
    "datasets": DATASETS_REQUIRE,

    "docs": DOCS_REQUIRE,
    "quality": QUALITY_REQUIRE,
    "tests": TESTS_REQUIRE + DATASETS_REQUIRE + PREPROC_REQUIRE,
}
EXTRAS_REQUIRE["dev"] = EXTRAS_REQUIRE["tests"] + QUALITY_REQUIRE


setup(
    name="podium",
    version=VERSION,
    description=DOCLINES[0],
    long_description='\n'.join(DOCLINES),
    author="TakeLab",
    author_email="takelab@fer.hr",
    url="https://github.com/TakeLab/podium",
    download_url="https://github.com/TakeLab/podium/tags",
    license="BSD-3",
    packages=find_packages(
        exclude=[
            "*.tests",
            "*.tests.*",
            "tests",
            "tests.*",
            "examples",
            "examples.*",
        ]
    ),
    install_requires=INSTALL_REQUIRES,
    extras_require=EXTRAS_REQUIRE,
    package_data={
        "podium": [
            "preproc/stemmer/data/*.txt"
        ]},
    python_requires=">=3.6",
    classifiers=[
        # maturity level
        #   3 - Alpha
        #   4 - Beta
        #   5 - Production/Stable
        "Development Status :: 4 - Beta",

        "Intended Audience :: Developers",
        "Intended Audience :: Education",
        "Intended Audience :: Science/Research",
        "License :: OSI Approved :: BSD License",
        "Operating System :: OS Independent",
        "Programming Language :: Python :: 3",
        "Programming Language :: Python :: 3.6",
        "Programming Language :: Python :: 3.7",
        "Programming Language :: Python :: 3.8",
        "Topic :: Software Development",
        "Topic :: Software Development :: Libraries",
        "Topic :: Scientific/Engineering :: Artificial Intelligence",
        "Topic :: Text Processing",
    ],
    keywords="podium nlp natural-language-processing machine learning",
    zip_safe=False,
)<|MERGE_RESOLUTION|>--- conflicted
+++ resolved
@@ -86,16 +86,13 @@
 DOCS_REQUIRE = [
     'sphinx',
     'sphinx_rtd_theme',
+    'sphinx-copybutton',
     'recommonmark',
-    'sphinx-copybutton',
     'datasets',
     'keras==2.2.4',
     'tensorflow==1.15',
-<<<<<<< HEAD
+    'torch',
     'xlrd',
-=======
-    'torch',
->>>>>>> f712a9e7
 ]
 
 
