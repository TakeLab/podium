--- conflicted
+++ resolved
@@ -84,7 +84,6 @@
 
 
 DOCS_REQUIRE = [
-<<<<<<< HEAD
     'sphinx',
     'sphinx_rtd_theme',
     'recommonmark',
@@ -92,13 +91,6 @@
     'datasets',
     'keras==2.2.4',
     'tensorflow==1.15',
-=======
-    "sphinx",
-    "sphinx_rtd_theme",
-    "datasets",
-    "keras==2.2.4",
-    "tensorflow==1.15",
->>>>>>> 7fdb178f
 ]
 
 
